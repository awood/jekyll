---
AllCops:
  TargetRubyVersion: 2.0
  Include:
  - lib/**/*.rb
  Exclude:
  - lib/jekyll/collection.rb
  - lib/jekyll/command.rb
  - lib/jekyll/configuration.rb
  - lib/jekyll/convertible.rb
  - lib/jekyll/deprecator.rb
  - lib/jekyll/document.rb
  - lib/jekyll/filters.rb
  - lib/jekyll/frontmatter_defaults.rb
  - lib/jekyll/reader.rb
  - lib/jekyll/readers/layout_reader.rb
  - lib/jekyll/readers/page_reader.rb
  - lib/jekyll/readers/post_reader.rb
  - lib/jekyll/readers/static_file_reader.rb
  - lib/jekyll/regenerator.rb
  - lib/jekyll/renderer.rb
  - lib/jekyll/site.rb
  - lib/jekyll/static_file.rb
<<<<<<< HEAD
  - lib/jekyll/tags/highlight.rb
  - lib/jekyll/tags/include.rb
  - lib/jekyll/tags/link.rb
  - lib/jekyll/tags/post_url.rb
=======
  - lib/jekyll/stevenson.rb
>>>>>>> 001cbf2c
  - lib/jekyll/theme.rb
  - lib/jekyll/url.rb
  - lib/jekyll/utils.rb
  - lib/jekyll.rb
  - features/step_definitions.rb
  - features/support/formatter.rb
  - features/support/helpers.rb
  - bin/**/*
  - benchmark/**/*
  - script/**/*
  - vendor/**/*
Lint/EndAlignment:
  Severity: error
Lint/UnreachableCode:
  Severity: error
Lint/UselessAccessModifier:
  Enabled: false
Metrics/AbcSize:
  Max: 20
Metrics/ClassLength:
  Max: 240
  Exclude:
  - !ruby/regexp /features\/.*.rb$/
  - !ruby/regexp /test\/.*.rb$/
Metrics/CyclomaticComplexity:
  Max: 8
Metrics/LineLength:
  Max: 90
  Severity: warning
  Exclude:
  - !ruby/regexp /features\/.*.rb/
Metrics/MethodLength:
  Max: 20
  CountComments: false
  Severity: error
Metrics/ModuleLength:
  Max: 240
Metrics/ParameterLists:
  Max: 4
Metrics/PerceivedComplexity:
  Max: 8
Style/Alias:
  Enabled: false
Style/AlignArray:
  Enabled: false
Style/AlignHash:
  EnforcedHashRocketStyle: table
Style/AlignParameters:
  EnforcedStyle: with_fixed_indentation
  Enabled: false
Style/AndOr:
  Severity: error
Style/Attr:
  Enabled: false
Style/BracesAroundHashParameters:
  Enabled: false
Style/ClassAndModuleChildren:
  Enabled: false
Style/Documentation:
  Enabled: false
  Exclude:
  - !ruby/regexp /features\/.*.rb$/
Style/DoubleNegation:
  Enabled: false
Style/EmptyLinesAroundAccessModifier:
  Enabled: false
Style/EmptyLinesAroundModuleBody:
  Enabled: false
Style/ExtraSpacing:
  AllowForAlignment: true
Style/FileName:
  Enabled: false
Style/FirstParameterIndentation:
  EnforcedStyle: consistent
Style/GuardClause:
  Enabled: false
Style/HashSyntax:
  EnforcedStyle: hash_rockets
  Severity: error
Style/IfUnlessModifier:
  Enabled: false
Style/IndentArray:
  EnforcedStyle: consistent
Style/IndentHash:
  EnforcedStyle: consistent
Style/IndentationWidth:
  Severity: error
Style/ModuleFunction:
  Enabled: false
Style/MultilineMethodCallIndentation:
  EnforcedStyle: indented
Style/MultilineOperationIndentation:
  EnforcedStyle: indented
Style/MultilineTernaryOperator:
  Severity: error
Style/PercentLiteralDelimiters:
  PreferredDelimiters:
    "%q": "{}"
    "%Q": "{}"
    "%r": "!!"
    "%s": "()"
    "%w": "()"
    "%W": "()"
    "%x": "()"
Style/RedundantReturn:
  Enabled: false
Style/RedundantSelf:
  Enabled: false
Style/RegexpLiteral:
  EnforcedStyle: slashes
Style/RescueModifier:
  Enabled: false
Style/SignalException:
  EnforcedStyle: only_raise
Style/SingleLineMethods:
  Enabled: false
Style/SpaceAroundOperators:
  Enabled: false
Style/SpaceInsideBrackets:
  Enabled: false
Style/StringLiterals:
  EnforcedStyle: double_quotes
Style/StringLiteralsInInterpolation:
  EnforcedStyle: double_quotes
Style/UnneededCapitalW:
  Enabled: false<|MERGE_RESOLUTION|>--- conflicted
+++ resolved
@@ -21,14 +21,6 @@
   - lib/jekyll/renderer.rb
   - lib/jekyll/site.rb
   - lib/jekyll/static_file.rb
-<<<<<<< HEAD
-  - lib/jekyll/tags/highlight.rb
-  - lib/jekyll/tags/include.rb
-  - lib/jekyll/tags/link.rb
-  - lib/jekyll/tags/post_url.rb
-=======
-  - lib/jekyll/stevenson.rb
->>>>>>> 001cbf2c
   - lib/jekyll/theme.rb
   - lib/jekyll/url.rb
   - lib/jekyll/utils.rb
