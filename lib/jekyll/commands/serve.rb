require "thread"

module Jekyll
  module Commands
    class Serve < Command
      # Based on pattern described in
      # https://emptysqua.re/blog/an-event-synchronization-primitive-for-ruby/
      @mutex = Mutex.new
      @run_cond = ConditionVariable.new
      @running = false

      class << self
        COMMAND_OPTIONS = {
          "ssl_cert"             => ["--ssl-cert [CERT]", "X.509 (SSL) certificate."],
          "host"                 => ["host", "-H", "--host [HOST]", "Host to bind to"],
          "open_url"             => ["-o", "--open-url", "Launch your site in a browser"],
          "detach"               => ["-B", "--detach",
            "Run the server in the background"],
          "ssl_key"              => ["--ssl-key [KEY]", "X.509 (SSL) Private Key."],
          "port"                 => ["-P", "--port [PORT]", "Port to listen on"],
          "show_dir_listing"     => ["--show-dir-listing",
            "Show a directory listing instead of loading your index file."],
          "skip_initial_build"   => ["skip_initial_build", "--skip-initial-build",
            "Skips the initial site build which occurs before the server is started."],
          "livereload"           => ["-l", "--livereload",
            "Use LiveReload to automatically refresh browsers"],
          "livereload_ignore"    => ["--livereload-ignore ignore GLOB1[,GLOB2[,...]]",
            Array,
            "Files for LiveReload to ignore. Remember to quote the values so your shell "\
            "won't expand them"],
          "livereload_min_delay" => ["--livereload-min-delay [SECONDS]",
            "Minimum reload delay"],
          "livereload_max_delay" => ["--livereload-max-delay [SECONDS]",
            "Maximum reload delay"],
          "livereload_port"      => ["--livereload-port [PORT]", Integer,
            "Port for LiveReload to listen on"]
        }.freeze

        LIVERELOAD_PORT = 35_729
        LIVERELOAD_DIR = File.join(File.dirname(__FILE__), "serve", "livereload_assets")

        attr_reader :mutex, :run_cond
        #

        def running?
          @running
        end

        def init_with_program(prog)
          prog.command(:serve) do |cmd|
            cmd.description "Serve your site locally"
            cmd.syntax "serve [options]"
            cmd.alias :server
            cmd.alias :s

            add_build_options(cmd)
            COMMAND_OPTIONS.each do |key, val|
              cmd.option key, *val
            end

            cmd.action do |_, opts|
              opts["serving"] = true
<<<<<<< HEAD

              # Check to make sure the specified options make sense logically
              # before setting defaults.
              validate_options(opts)

              # watch can legitimately be `false` so don't switch to ||=
              opts["watch"] = true unless opts.key?("watch")
              opts["livereload_port"] = LIVERELOAD_PORT \
                unless opts.key?("livereload_port")

              start(opts)
=======
              opts["watch"  ] = true unless opts.key?("watch")
              config = opts["config"]
              opts["url"] = default_url(opts) if Jekyll.env == "development"
              Build.process(opts)
              opts["config"] = config
              Serve.process(opts)
>>>>>>> 7ea610f8
            end
          end
        end

        #

        def start(opts)
          config = opts["config"]

          # Set the reactor to nil so any old reactor will be GCed.
          # We can't unregister a hook so in testing when Serve.start is
          # called multiple times we don't want to inadvertently keep using
          # a reactor created by a previous test when our test might not
          # need/want a reactor at all.
          @reload_reactor = nil

          register_reload_hooks(opts) if opts["livereload"]
          Build.process(opts)
          opts["config"] = config
          Serve.process(opts)
        end

        #

        # rubocop:disable Metrics/AbcSize
        def process(opts)
          opts = configuration_from_options(opts)
          destination = opts["destination"]
          setup(destination)

<<<<<<< HEAD
          if opts["livereload"]
            @reload_reactor.start(opts)
          end

          @server = WEBrick::HTTPServer.new(webrick_opts(opts)).tap { |o| o.unmount("") }
          @server.mount(opts["baseurl"], Servlet, destination, file_handler_opts)

          Jekyll.logger.info "Server address:", server_address(@server, opts)
          launch_browser @server, opts if opts["open_url"]
          boot_or_detach @server, opts
        end

        def shutdown
          @server.shutdown if @running
        end

        private
        # rubocop:disable Metrics/PerceivedComplexity
        def validate_options(opts)
          if opts["livereload"]
            if opts["detach"]
              Jekyll.logger.abort_with "Error:",
                "--detach and --livereload are mutually exclusive"
            end
            unless opts["watch"]
              Jekyll.logger.warn "Using --livereload without --watch defeats the purpose"\
                " of LiveReload."
            end
          elsif opts["livereload_min_delay"] ||
              opts["livereload_max_delay"]   ||
              opts["livereload_ignore"]      ||
              opts["livereload_port"]
            Jekyll.logger.warn "The --livereload-min-delay, --livereload-max-delay, "\
               "--livereload-ignore, and --livereload-port options require the "\
               "--livereload option."
          end
        end

        private
        def register_reload_hooks(opts)
          require_relative "serve/websockets"
          @reload_reactor = LiveReloadReactor.new

          Jekyll::Hooks.register(:site, :post_render) do |site|
            regenerator = Jekyll::Regenerator.new(site)
            @changed_pages = site.pages.select do |p|
              regenerator.regenerate?(p)
            end
          end

          # A note on ignoring files: LiveReload errs on the side of reloading when it
          # comes to the message it gets.  If, for example, a page is ignored but a CSS
          # file linked in the page isn't, the page will still be reloaded if the CSS
          # file is contained in the message sent to LiveReload.  Additionally, the
          # path matching is very loose so that a message to reload "/" will always
          # lead the page to reload since every page starts with "/".
          Jekyll::Hooks.register(:site, :post_write) do
            if @changed_pages && @reload_reactor && @reload_reactor.running?
              ignore, @changed_pages = @changed_pages.partition do |p|
                Array(opts["livereload_ignore"]).any? do |filter|
                  File.fnmatch(filter, Jekyll.sanitized_path(p.relative_path))
                end
              end
              Jekyll.logger.debug "LiveReload:", "Ignoring #{ignore.map(&:relative_path)}"
              @reload_reactor.reload(@changed_pages)
            end
            @changed_pages = nil
          end
=======
          start_up_webrick(opts, destination)
>>>>>>> 7ea610f8
        end

        # Do a base pre-setup of WEBRick so that everything is in place
        # when we get ready to party, checking for an setting up an error page
        # and making sure our destination exists.

        private
        def setup(destination)
          require_relative "serve/servlet"

          FileUtils.mkdir_p(destination)
          if File.exist?(File.join(destination, "404.html"))
            WEBrick::HTTPResponse.class_eval do
              def create_error_page
                @header["Content-Type"] = "text/html; charset=UTF-8"
                @body = IO.read(File.join(@config[:DocumentRoot], "404.html"))
              end
            end
          end
        end

        #

        private
        # rubocop:disable Metrics/MethodLength
        def webrick_opts(opts)
          opts = {
            :JekyllOptions      => opts,
            :DoNotReverseLookup => true,
            :MimeTypes          => mime_types,
            :DocumentRoot       => opts["destination"],
            :StartCallback      => start_callback(opts["detach"]),
            :StopCallback       => stop_callback(opts["detach"]),
            :BindAddress        => opts["host"],
            :Port               => opts["port"],
            :DirectoryIndex     => %W(
              index.htm
              index.html
              index.rhtml
              index.cgi
              index.xml
            )
          }

          opts[:DirectoryIndex] = [] if opts[:JekyllOptions]["show_dir_listing"]

          enable_ssl(opts)
          enable_logging(opts)
          opts
        end

        #

        private
        def start_up_webrick(opts, destination)
          server = WEBrick::HTTPServer.new(webrick_opts(opts)).tap { |o| o.unmount("") }
          server.mount(opts["baseurl"], Servlet, destination, file_handler_opts)
          Jekyll.logger.info "Server address:", server_address(
            server.config[:SSLEnable],
            server.config[:BindAddress],
            server.config[:Port],
            opts["baseurl"]
          )
          launch_browser server, opts if opts["open_url"]
          boot_or_detach server, opts
        end

        # Recreate NondisclosureName under utf-8 circumstance

        private
        def file_handler_opts
          WEBrick::Config::FileHandler.merge({
            :FancyIndexing     => true,
            :NondisclosureName => [
              ".ht*", "~*"
            ]
          })
        end

        #

        private
        def server_address(prefix, address, port, baseurl = nil)
          format("%{prefix}://%{address}:%{port}%{baseurl}", {
            :prefix  => prefix ? "https" : "http",
            :address => address,
            :port    => port,
            :baseurl => baseurl ? "#{baseurl}/" : ""
          })
        end

        #

        private
        def default_url(opts)
          config = configuration_from_options(opts)
          server_address(
            config["ssl_cert"] && config["ssl_key"],
            config["host"] == "127.0.0.1" ? "localhost" : config["host"],
            config["port"]
          )
        end

        #

        private
        def launch_browser(server, opts)
          address = server_address(server, opts)
          return system "start", address if Utils::Platforms.windows?
          return system "xdg-open", address if Utils::Platforms.linux?
          return system "open", address if Utils::Platforms.osx?
          Jekyll.logger.error "Refusing to launch browser; " \
            "Platform launcher unknown."
        end

        # Keep in our area with a thread or detach the server as requested
        # by the user.  This method determines what we do based on what you
        # ask us to do.

        private
        def boot_or_detach(server, opts)
          if opts["detach"]
            pid = Process.fork do
              server.start
            end

            Process.detach(pid)
            Jekyll.logger.info "Server detached with pid '#{pid}'.", \
              "Run `pkill -f jekyll' or `kill -9 #{pid}' to stop the server."
          else
            t = Thread.new { server.start }
            trap("INT") { server.shutdown }
            t.join
          end
        end

        # Make the stack verbose if the user requests it.

        private
        def enable_logging(opts)
          opts[:AccessLog] = []
          level = WEBrick::Log.const_get(opts[:JekyllOptions]["verbose"] ? :DEBUG : :WARN)
          opts[:Logger] = WEBrick::Log.new($stdout, level)
        end

        # Add SSL to the stack if the user triggers --enable-ssl and they
        # provide both types of certificates commonly needed.  Raise if they
        # forget to add one of the certificates.

        private
        def enable_ssl(opts)
          return if !opts[:JekyllOptions]["ssl_cert"] && !opts[:JekyllOptions]["ssl_key"]
          if !opts[:JekyllOptions]["ssl_cert"] || !opts[:JekyllOptions]["ssl_key"]
            # rubocop:disable Style/RedundantException
            raise RuntimeError, "--ssl-cert or --ssl-key missing."
          end
          require "openssl"
          require "webrick/https"

          Jekyll.logger.info "LiveReload:", "Serving over SSL/TLS.  If you are using a "\
            "certificate signed by an unknown CA, you will need to add an exception "\
            "for #{opts[:JekyllOptions]["host"]} on ports "\
            "#{opts[:JekyllOptions]["port"]} and "\
            "#{opts[:JekyllOptions]["livereload_port"]}"

          source_key = Jekyll.sanitized_path(opts[:JekyllOptions]["source"], \
                    opts[:JekyllOptions]["ssl_key" ])
          source_certificate = Jekyll.sanitized_path(opts[:JekyllOptions]["source"], \
                    opts[:JekyllOptions]["ssl_cert"])
          opts[:SSLCertificate] =
            OpenSSL::X509::Certificate.new(File.read(source_certificate))
          opts[:SSLPrivateKey ] = OpenSSL::PKey::RSA.new(File.read(source_key))
          opts[:SSLEnable] = true
        end

        private
        def start_callback(detached)
          unless detached
            proc do
              mutex.synchronize do
                # Block until EventMachine reactor starts
                unless @reload_reactor.nil?
                  @reload_reactor.reactor_mutex.synchronize do
                    unless @reload_reactor.running?
                      @reload_reactor.reactor_run_cond.wait(@reload_reactor.reactor_mutex)
                    end
                  end
                end
                @running = true
                Jekyll.logger.info "Server running...", "press ctrl-c to stop."
                @run_cond.broadcast
              end
            end
          end
        end

        private
        def stop_callback(detached)
          unless detached
            proc do
              mutex.synchronize do
                unless @reload_reactor.nil?
                  @reload_reactor.stop
                  # Block until EventMachine reactor stops
                  @reload_reactor.reactor_mutex.synchronize do
                    if @reload_reactor.running?
                      @reload_reactor.reactor_run_cond.wait(@reload_reactor.reactor_mutex)
                    end
                  end
                end
                @running = false
                @run_cond.broadcast
              end
            end
          end
        end

        private
        def mime_types
          file = File.expand_path("../mime.types", File.dirname(__FILE__))
          WEBrick::HTTPUtils.load_mime_types(file)
        end
      end
    end
  end
end<|MERGE_RESOLUTION|>--- conflicted
+++ resolved
@@ -60,7 +60,6 @@
 
             cmd.action do |_, opts|
               opts["serving"] = true
-<<<<<<< HEAD
 
               # Check to make sure the specified options make sense logically
               # before setting defaults.
@@ -68,18 +67,11 @@
 
               # watch can legitimately be `false` so don't switch to ||=
               opts["watch"] = true unless opts.key?("watch")
+              opts["url"] = default_url(opts) if Jekyll.env == "development"
               opts["livereload_port"] = LIVERELOAD_PORT \
                 unless opts.key?("livereload_port")
 
               start(opts)
-=======
-              opts["watch"  ] = true unless opts.key?("watch")
-              config = opts["config"]
-              opts["url"] = default_url(opts) if Jekyll.env == "development"
-              Build.process(opts)
-              opts["config"] = config
-              Serve.process(opts)
->>>>>>> 7ea610f8
             end
           end
         end
@@ -110,17 +102,7 @@
           destination = opts["destination"]
           setup(destination)
 
-<<<<<<< HEAD
-          if opts["livereload"]
-            @reload_reactor.start(opts)
-          end
-
-          @server = WEBrick::HTTPServer.new(webrick_opts(opts)).tap { |o| o.unmount("") }
-          @server.mount(opts["baseurl"], Servlet, destination, file_handler_opts)
-
-          Jekyll.logger.info "Server address:", server_address(@server, opts)
-          launch_browser @server, opts if opts["open_url"]
-          boot_or_detach @server, opts
+          start_up_webrick(opts, destination)
         end
 
         def shutdown
@@ -179,9 +161,6 @@
             end
             @changed_pages = nil
           end
-=======
-          start_up_webrick(opts, destination)
->>>>>>> 7ea610f8
         end
 
         # Do a base pre-setup of WEBRick so that everything is in place
@@ -237,16 +216,21 @@
 
         private
         def start_up_webrick(opts, destination)
-          server = WEBrick::HTTPServer.new(webrick_opts(opts)).tap { |o| o.unmount("") }
-          server.mount(opts["baseurl"], Servlet, destination, file_handler_opts)
+          if opts["livereload"]
+            @reload_reactor.start(opts)
+          end
+
+          @server = WEBrick::HTTPServer.new(webrick_opts(opts)).tap { |o| o.unmount("") }
+          @server.mount(opts["baseurl"], Servlet, destination, file_handler_opts)
+
           Jekyll.logger.info "Server address:", server_address(
-            server.config[:SSLEnable],
-            server.config[:BindAddress],
-            server.config[:Port],
+            @server.config[:SSLEnable],
+            @server.config[:BindAddress],
+            @server.config[:Port],
             opts["baseurl"]
           )
-          launch_browser server, opts if opts["open_url"]
-          boot_or_detach server, opts
+          launch_browser @server, opts if opts["open_url"]
+          boot_or_detach @server, opts
         end
 
         # Recreate NondisclosureName under utf-8 circumstance
