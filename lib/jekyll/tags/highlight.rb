--- conflicted
+++ resolved
@@ -3,11 +3,11 @@
   class HighlightBlock < Liquid::Block
     include Liquid::StandardFilters
     # we need a language, but the linenos argument is optional.
-    Syntax = /(\w+)\s?(:?linenos)?\s?/
+    SYNTAX = /(\w+)\s?(:?linenos)?\s?/
     
     def initialize(tag_name, markup, tokens)
       super
-      if markup =~ Syntax
+      if markup =~ SYNTAX
         @lang = $1
         if defined? $2
           # additional options to pass to Albino.
@@ -16,7 +16,7 @@
           @options = {}
         end
       else
-        raise SyntaxError.new("Syntax Error in 'highlight' - Valid syntax: highlight <lang> [lineno]")
+        raise SyntaxError.new("Syntax Error in 'highlight' - Valid syntax: highlight <lang> [linenos]")
       end
     end
   
@@ -29,15 +29,11 @@
     end
     
     def render_pygments(context, code)
-<<<<<<< HEAD
       if Jekyll.content_type == :markdown
-        return "\n" + Albino.new(code, @lang).to_s + "\n"
+        return "\n" + Albino.new(code, @lang).to_s(@options) + "\n"
       else
-        "<notextile>" + Albino.new(code, @lang).to_s + "</notextile>"
+        "<notextile>" + Albino.new(code, @lang).to_s(@options) + "</notextile>"
       end
-=======
-      "<notextile>" + Albino.new(code, @lang).to_s(@options) + "</notextile>"
->>>>>>> d63f1f92
     end
     
     def render_codehighlighter(context, code)
