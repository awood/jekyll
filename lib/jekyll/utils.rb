
module Jekyll
  module Utils
    extend self
    autoload :Ansi, "jekyll/utils/ansi"
<<<<<<< HEAD
    autoload :ThreadEvent, "jekyll/utils/thread_event"
=======
    autoload :Exec, "jekyll/utils/exec"
    autoload :Platforms, "jekyll/utils/platforms"
>>>>>>> c48b12ba
    autoload :WinTZ, "jekyll/utils/win_tz"

    # Constants for use in #slugify
    SLUGIFY_MODES = %w(raw default pretty ascii).freeze
    SLUGIFY_RAW_REGEXP = Regexp.new('\\s+').freeze
    SLUGIFY_DEFAULT_REGEXP = Regexp.new("[^[:alnum:]]+").freeze
    SLUGIFY_PRETTY_REGEXP = Regexp.new("[^[:alnum:]._~!$&'()+,;=@]+").freeze
    SLUGIFY_ASCII_REGEXP = Regexp.new("[^[A-Za-z0-9]]+").freeze

    # Takes an indented string and removes the preceding spaces on each line

    def strip_heredoc(str)
      str.gsub(%r!^[ \t]{#{(str.scan(%r!^[ \t]*(?=\S)!).min || "").size}}!, "")
    end

    # Takes a slug and turns it into a simple title.

    def titleize_slug(slug)
      slug.split("-").map!(&:capitalize).join(" ")
    end

    # Non-destructive version of deep_merge_hashes! See that method.
    #
    # Returns the merged hashes.
    def deep_merge_hashes(master_hash, other_hash)
      deep_merge_hashes!(master_hash.dup, other_hash)
    end

    # Merges a master hash with another hash, recursively.
    #
    # master_hash - the "parent" hash whose values will be overridden
    # other_hash  - the other hash whose values will be persisted after the merge
    #
    # This code was lovingly stolen from some random gem:
    # http://gemjack.com/gems/tartan-0.1.1/classes/Hash.html
    #
    # Thanks to whoever made it.
    def deep_merge_hashes!(target, overwrite)
      merge_values(target, overwrite)
      merge_default_proc(target, overwrite)
      duplicate_frozen_values(target)

      target
    end

    def mergable?(value)
      value.is_a?(Hash) || value.is_a?(Drops::Drop)
    end

    def duplicable?(obj)
      case obj
      when nil, false, true, Symbol, Numeric
        false
      else
        true
      end
    end

    # Read array from the supplied hash favouring the singular key
    # and then the plural key, and handling any nil entries.
    #
    # hash - the hash to read from
    # singular_key - the singular key
    # plural_key - the plural key
    #
    # Returns an array
    def pluralized_array_from_hash(hash, singular_key, plural_key)
      [].tap do |array|
        value = value_from_singular_key(hash, singular_key)
        value ||= value_from_plural_key(hash, plural_key)
        array << value
      end.flatten.compact
    end

    def value_from_singular_key(hash, key)
      hash[key] if hash.key?(key) || (hash.default_proc && hash[key])
    end

    def value_from_plural_key(hash, key)
      if hash.key?(key) || (hash.default_proc && hash[key])
        val = hash[key]
        case val
        when String
          val.split
        when Array
          val.compact
        end
      end
    end

    def transform_keys(hash)
      result = {}
      hash.each_key do |key|
        result[yield(key)] = hash[key]
      end
      result
    end

    # Apply #to_sym to all keys in the hash
    #
    # hash - the hash to which to apply this transformation
    #
    # Returns a new hash with symbolized keys
    def symbolize_hash_keys(hash)
      transform_keys(hash) { |key| key.to_sym rescue key }
    end

    # Apply #to_s to all keys in the Hash
    #
    # hash - the hash to which to apply this transformation
    #
    # Returns a new hash with stringified keys
    def stringify_hash_keys(hash)
      transform_keys(hash) { |key| key.to_s rescue key }
    end

    # Parse a date/time and throw an error if invalid
    #
    # input - the date/time to parse
    # msg - (optional) the error message to show the user
    #
    # Returns the parsed date if successful, throws a FatalException
    # if not
    def parse_date(input, msg = "Input could not be parsed.")
      Time.parse(input).localtime
    rescue ArgumentError
      raise Errors::InvalidDateError, "Invalid date '#{input}': #{msg}"
    end

    # Determines whether a given file has
    #
    # Returns true if the YAML front matter is present.
    # rubocop: disable PredicateName
    def has_yaml_header?(file)
      !!(File.open(file, "rb", &:readline) =~ %r!\A---\s*\r?\n!)
    rescue EOFError
      false
    end
    # rubocop: enable PredicateName

    # Slugify a filename or title.
    #
    # string - the filename or title to slugify
    # mode - how string is slugified
    # cased - whether to replace all uppercase letters with their
    # lowercase counterparts
    #
    # When mode is "none", return the given string.
    #
    # When mode is "raw", return the given string,
    # with every sequence of spaces characters replaced with a hyphen.
    #
    # When mode is "default" or nil, non-alphabetic characters are
    # replaced with a hyphen too.
    #
    # When mode is "pretty", some non-alphabetic characters (._~!$&'()+,;=@)
    # are not replaced with hyphen.
    #
    # When mode is "ascii", some everything else except ASCII characters
    # a-z (lowercase), A-Z (uppercase) and 0-9 (numbers) are not replaced with hyphen.
    #
    # If cased is true, all uppercase letters in the result string are
    # replaced with their lowercase counterparts.
    #
    # Examples:
    #   slugify("The _config.yml file")
    #   # => "the-config-yml-file"
    #
    #   slugify("The _config.yml file", "pretty")
    #   # => "the-_config.yml-file"
    #
    #   slugify("The _config.yml file", "pretty", true)
    #   # => "The-_config.yml file"
    #
    #   slugify("The _config.yml file", "ascii")
    #   # => "the-config.yml-file"
    #
    # Returns the slugified string.
    def slugify(string, mode: nil, cased: false)
      mode ||= "default"
      return nil if string.nil?

      unless SLUGIFY_MODES.include?(mode)
        return cased ? string : string.downcase
      end

      # Replace each character sequence with a hyphen
      re =
        case mode
        when "raw"
          SLUGIFY_RAW_REGEXP
        when "default"
          SLUGIFY_DEFAULT_REGEXP
        when "pretty"
          # "._~!$&'()+,;=@" is human readable (not URI-escaped) in URL
          # and is allowed in both extN and NTFS.
          SLUGIFY_PRETTY_REGEXP
        when "ascii"
          # For web servers not being able to handle Unicode, the safe
          # method is to ditch anything else but latin letters and numeric
          # digits.
          SLUGIFY_ASCII_REGEXP
        end

      # Strip according to the mode
      slug = string.gsub(re, "-")

      # Remove leading/trailing hyphen
      slug.gsub!(%r!^\-|\-$!i, "")

      slug.downcase! unless cased
      slug
    end

    # Add an appropriate suffix to template so that it matches the specified
    # permalink style.
    #
    # template - permalink template without trailing slash or file extension
    # permalink_style - permalink style, either built-in or custom
    #
    # The returned permalink template will use the same ending style as
    # specified in permalink_style.  For example, if permalink_style contains a
    # trailing slash (or is :pretty, which indirectly has a trailing slash),
    # then so will the returned template.  If permalink_style has a trailing
    # ":output_ext" (or is :none, :date, or :ordinal) then so will the returned
    # template.  Otherwise, template will be returned without modification.
    #
    # Examples:
    #   add_permalink_suffix("/:basename", :pretty)
    #   # => "/:basename/"
    #
    #   add_permalink_suffix("/:basename", :date)
    #   # => "/:basename:output_ext"
    #
    #   add_permalink_suffix("/:basename", "/:year/:month/:title/")
    #   # => "/:basename/"
    #
    #   add_permalink_suffix("/:basename", "/:year/:month/:title")
    #   # => "/:basename"
    #
    # Returns the updated permalink template
    def add_permalink_suffix(template, permalink_style)
      case permalink_style
      when :pretty
        template << "/"
      when :date, :ordinal, :none
        template << ":output_ext"
      else
        template << "/" if permalink_style.to_s.end_with?("/")
        template << ":output_ext" if permalink_style.to_s.end_with?(":output_ext")
      end
      template
    end

    # Work the same way as Dir.glob but seperating the input into two parts
    # ('dir' + '/' + 'pattern') to make sure the first part('dir') does not act
    # as a pattern.
    #
    # For example, Dir.glob("path[/*") always returns an empty array,
    # because the method fails to find the closing pattern to '[' which is ']'
    #
    # Examples:
    #   safe_glob("path[", "*")
    #   # => ["path[/file1", "path[/file2"]
    #
    #   safe_glob("path", "*", File::FNM_DOTMATCH)
    #   # => ["path/.", "path/..", "path/file1"]
    #
    #   safe_glob("path", ["**", "*"])
    #   # => ["path[/file1", "path[/folder/file2"]
    #
    # dir      - the dir where glob will be executed under
    #           (the dir will be included to each result)
    # patterns - the patterns (or the pattern) which will be applied under the dir
    # flags    - the flags which will be applied to the pattern
    #
    # Returns matched pathes
    def safe_glob(dir, patterns, flags = 0)
      return [] unless Dir.exist?(dir)
      pattern = File.join(Array(patterns))
      return [dir] if pattern.empty?
      Dir.chdir(dir) do
        Dir.glob(pattern, flags).map { |f| File.join(dir, f) }
      end
    end

    # Returns merged option hash for File.read of self.site (if exists)
    # and a given param
    def merged_file_read_opts(site, opts)
      merged = (site ? site.file_read_opts : {}).merge(opts)
      if merged["encoding"] && !merged["encoding"].start_with?("bom|")
        merged["encoding"].insert(0, "bom|")
      end
      merged
    end

    private
    def merge_values(target, overwrite)
      target.merge!(overwrite) do |_key, old_val, new_val|
        if new_val.nil?
          old_val
        elsif mergable?(old_val) && mergable?(new_val)
          deep_merge_hashes(old_val, new_val)
        else
          new_val
        end
      end
    end

    private
    def merge_default_proc(target, overwrite)
      if target.is_a?(Hash) && overwrite.is_a?(Hash) && target.default_proc.nil?
        target.default_proc = overwrite.default_proc
      end
    end

    private
    def duplicate_frozen_values(target)
      target.each do |key, val|
        target[key] = val.dup if val.frozen? && duplicable?(val)
      end
    end
  end
end<|MERGE_RESOLUTION|>--- conflicted
+++ resolved
@@ -3,12 +3,9 @@
   module Utils
     extend self
     autoload :Ansi, "jekyll/utils/ansi"
-<<<<<<< HEAD
-    autoload :ThreadEvent, "jekyll/utils/thread_event"
-=======
     autoload :Exec, "jekyll/utils/exec"
     autoload :Platforms, "jekyll/utils/platforms"
->>>>>>> c48b12ba
+    autoload :ThreadEvent, "jekyll/utils/thread_event"
     autoload :WinTZ, "jekyll/utils/win_tz"
 
     # Constants for use in #slugify
