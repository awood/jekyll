--- conflicted
+++ resolved
@@ -4,11 +4,8 @@
     extend self
     autoload :Platforms, "jekyll/utils/platforms"
     autoload :Ansi, "jekyll/utils/ansi"
-<<<<<<< HEAD
     autoload :ThreadEvent, "jekyll/utils/thread_event"
-=======
     autoload :WinTZ, "jekyll/utils/win_tz"
->>>>>>> 25f58fe8
 
     # Constants for use in #slugify
     SLUGIFY_MODES = %w(raw default pretty ascii).freeze
