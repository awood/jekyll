--- conflicted
+++ resolved
@@ -1,14 +1,9 @@
 module Jekyll
 
   class Site
-<<<<<<< HEAD
     attr_accessor :config, :layouts, :posts, :pages, :static_files, :categories, :exclude,
-                  :source, :dest, :lsi, :pygments, :permalink_style, :tags
-=======
-    attr_accessor :config, :layouts, :posts, :categories, :exclude,
                   :source, :dest, :lsi, :pygments, :permalink_style, :tags,
                   :extensions
->>>>>>> fab5a715
 
     # Initialize the site
     #   +config+ is a Hash containing site configurations details
