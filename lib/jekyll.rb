$:.unshift File.dirname(__FILE__) # For use/testing when no gem is installed

# Require all of the Ruby files in the given directory.
#
# path - The String relative path from here to the directory.
#
# Returns nothing.
def require_all(path)
  glob = File.join(File.dirname(__FILE__), path, '*.rb')
  Dir[glob].each do |f|
    require f
  end
end

# rubygems
require 'rubygems'

# stdlib
require 'fileutils'
require 'time'
require 'yaml'
require 'English'

# 3rd party
require 'liquid'
require 'maruku'
require 'albino'

# internal requires
require 'jekyll/core_ext'
require 'jekyll/site'
require 'jekyll/convertible'
require 'jekyll/layout'
require 'jekyll/page'
require 'jekyll/post'
require 'jekyll/filters'
require 'jekyll/static_file'
require 'jekyll/errors'

# extensions
require 'jekyll/plugin'
require 'jekyll/converter'
require 'jekyll/generator'
require_all 'jekyll/converters'
require_all 'jekyll/generators'
require_all 'jekyll/tags'

module Jekyll
  VERSION = '0.11.2'

  # Default options. Overriden by values in _config.yml or command-line opts.
  # (Strings rather symbols used for compatability with YAML).
  DEFAULTS = {
    'safe'          => false,
    'auto'          => false,
    'server'        => false,
    'server_port'   => 4000,

    'source'       => Dir.pwd,
    'destination'  => File.join(Dir.pwd, '_site'),
    'plugins'      => File.join(Dir.pwd, '_plugins'),

<<<<<<< HEAD
    'future'       => true,
    'lsi'          => false,
    'pygments'     => false,
    'markdown'     => 'maruku',
    'permalink'    => 'date',
    'include'      => ['.htaccess'],
=======
    'future'        => true,
    'lsi'           => false,
    'pygments'      => false,
    'markdown'      => 'maruku',
    'permalink'     => 'date',
    'paginate_path' => 'page:num',
>>>>>>> 316cc855

    'markdown_ext' => 'markdown,mkd,mkdn,md',
    'textile_ext'  => 'textile',

    'maruku'       => {
      'use_tex'    => false,
      'use_divs'   => false,
      'png_engine' => 'blahtex',
      'png_dir'    => 'images/latex',
      'png_url'    => '/images/latex'
    },
    'rdiscount'    => {
      'extensions' => []
    },
    'redcarpet'    => {
      'extensions' => []
    },
    'kramdown'        => {
      'auto_ids'      => true,
      'footnote_nr'   => 1,
      'entity_output' => 'as_char',
      'toc_levels'    => '1..6',
      'smart_quotes'  => 'lsquo,rsquo,ldquo,rdquo',
      'use_coderay'   => false,

      'coderay' => {
        'coderay_wrap'              => 'div',
        'coderay_line_numbers'      => 'inline',
        'coderay_line_number_start' => 1,
        'coderay_tab_width'         => 4,
        'coderay_bold_every'        => 10,
        'coderay_css'               => 'style'
      }
    },
    'redcloth'        => {
      'hard_breaks'   => true
    }
  }

  # Public: Generate a Jekyll configuration Hash by merging the default
  # options with anything in _config.yml, and adding the given options on top.
  #
  # override - A Hash of config directives that override any options in both
  #            the defaults and the config file. See Jekyll::DEFAULTS for a
  #            list of option names and their defaults.
  #
  # Returns the final configuration Hash.
  def self.configuration(override)
    # _config.yml may override default source location, but until
    # then, we need to know where to look for _config.yml
    source = override['source'] || Jekyll::DEFAULTS['source']

    # Get configuration from <source>/_config.yml
    config_file = File.join(source, '_config.yml')
    begin
      config = YAML.load_file(config_file)
      raise "Invalid configuration - #{config_file}" if !config.is_a?(Hash)
      $stdout.puts "Configuration from #{config_file}"
    rescue => err
      $stderr.puts "WARNING: Could not read configuration. " +
                   "Using defaults (and options)."
      $stderr.puts "\t" + err.to_s
      config = {}
    end

    # Merge DEFAULTS < _config.yml < override
    Jekyll::DEFAULTS.deep_merge(config).deep_merge(override)
  end
end<|MERGE_RESOLUTION|>--- conflicted
+++ resolved
@@ -60,21 +60,13 @@
     'destination'  => File.join(Dir.pwd, '_site'),
     'plugins'      => File.join(Dir.pwd, '_plugins'),
 
-<<<<<<< HEAD
     'future'       => true,
     'lsi'          => false,
     'pygments'     => false,
     'markdown'     => 'maruku',
     'permalink'    => 'date',
     'include'      => ['.htaccess'],
-=======
-    'future'        => true,
-    'lsi'           => false,
-    'pygments'      => false,
-    'markdown'      => 'maruku',
-    'permalink'     => 'date',
     'paginate_path' => 'page:num',
->>>>>>> 316cc855
 
     'markdown_ext' => 'markdown,mkd,mkdn,md',
     'textile_ext'  => 'textile',
