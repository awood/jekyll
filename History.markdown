## HEAD

### Major Enhancements

### Minor Enhancements
  * Disable reverse lookup when running `jekyll serve` (#1363)

### Bug Fixes

### Development Fixes
  * Add a rake task to generate a new release post (#1404)

### Site Enhancements
  * Fix a couple of validation errors on the site (#1511)
<<<<<<< HEAD
  * Fix link to History page from Release v1.2.0 notes post.
=======
  * Make navigation menus reusable (#1507)
>>>>>>> e8700620

## v1.2.0 / 2013-09-06

### Major Enhancements
  * Disable automatically-generated excerpts when `excerpt_separator` is `""`. (#1386)
  * Add checking for URL conflicts when running `jekyll doctor` (#1389)

### Minor Enhancements
  * Catch and fix invalid `paginate` values (#1390)
  * Remove superfluous `div.container` from the default html template for
    `jekyll new` (#1315)
  * Add -D short-form switch for the drafts option (#1394)
  * Update the links in the site template for Twitter and GitHub (#1400)
  * Update dummy email address to example.com domain (#1408)
  * Update normalize.css to v2.1.2 and minify; add rake task to update
    normalize.css with greater ease. (#1430)
  * Add the ability to detach the server ran by `jekyll serve` from it's
    controlling terminal (#1443)
  * Improve permalink generation for URLs with special characters (#944)
  * Expose the current Jekyll version to posts and pages via a new
    `jekyll.version` variable (#1481)

### Bug Fixes
  * Markdown extension matching matches only exact matches (#1382)
  * Fixed NoMethodError when message passed to `Stevenson#message` is nil (#1388)
  * Use binary mode when writing file (#1364)
  * Fix 'undefined method `encoding` for "mailto"' errors w/ Ruby 1.8 and
    Kramdown > 0.14.0 (#1397)
  * Do not force the permalink to be a dir if it ends on .html (#963)
  * When a Liquid Exception is caught, show the full path rel. to site source (#1415)
  * Properly read in the config options when serving the docs locally
    (#1444)
  * Fixed `--layouts` option for `build` and `serve` commands (#1458)
  * Remove kramdown as a runtime dependency since it's optional (#1498)
  * Provide proper error handling for invalid file names in the include
    tag (#1494)

### Development Fixes
  * Remove redundant argument to
    Jekyll::Commands::New#scaffold_post_content (#1356)
  * Add new dependencies to the README (#1360)
  * Fix link to contributing page in README (#1424)
  * Update TomDoc in Pager#initialize to match params (#1441)
  * Refactor `Site#cleanup` into `Jekyll::Site::Cleaner` class (#1429)
  * Several other small minor refactorings (#1341)
  * Ignore `_site` in jekyllrb.com deploy (#1480)
  * Add Gem version and dependency badge to README (#1497)

### Site Enhancements
  * Add info about new releases (#1353)
  * Update plugin list with jekyll-rss plugin (#1354)
  * Update the site list page with Ruby's official site (#1358)
  * Add `jekyll-ditaa` to list of third-party plugins (#1370)
  * Add `postfiles` to list of third-party plugins (#1373)
  * For internal links, use full path including trailing `/` (#1411)
  * Use curly apostrophes in the docs (#1419)
  * Update the docs for Redcarpet in Jekyll (#1418)
  * Add `pluralize` and `reading_time` filters to docs (#1439)
  * Fix markup for the Kramdown options (#1445)
  * Fix typos in the History file (#1454)
  * Add trailing slash to site's post URL (#1462)
  * Clarify that --config will take multiple files (#1474)
  * Fix docs/templates.md private gist example (#1477)
  * Use `site.repository` for Jekyll's GitHub URL (#1463)
  * Add `jekyll-pageless-redirects` to list of third-party plugins (#1486)
  * Clarify that `date_to_xmlschema` returns an ISO 8601 string (#1488)
  * Add `jekyll-good-include` to list of third-party plugins (#1491)
  * XML escape the blog post title in our feed (#1501)
  * Add `jekyll-toc-generator` to list of third-party plugins (#1506)

## v1.1.2 / 2013-07-25

### Bug Fixes
  * Require Liquid 2.5.1 (#1349)

## v1.1.1 / 2013-07-24

### Minor Enhancements
  * Remove superfluous `table` selector from main.css in `jekyll new` template (#1328)
  * Abort with non-zero exit codes (#1338)

### Bug Fixes
  * Fix up the rendering of excerpts (#1339)

### Site Enhancements
  * Add Jekyll Image Tag to the plugins list (#1306)
  * Remove erroneous statement that `site.pages` are sorted alphabetically.
  * Add info about the `_drafts` directory to the directory structure
    docs (#1320)
  * Improve the layout of the plugin listing by organizing it into
    categories (#1310)
  * Add generator-jekyllrb and grunt-jekyll to plugins page (#1330)
  * Mention Kramdown as option for markdown parser on Extras page (#1318)
  * Update Quick-Start page to include reminder that all requirements must be installed (#1327)
  * Change filename in `include` example to an HTML file so as not to indicate that Jekyll
    will automatically convert them. (#1303)
  * Add an RSS feed for commits to Jekyll (#1343)

## 1.1.0 / 2013-07-14

### Major Enhancements
  * Add `docs` subcommand to read Jekyll's docs when offline. (#1046)
  * Support passing parameters to templates in `include` tag (#1204)
  * Add support for Liquid tags to post excerpts (#1302)

### Minor Enhancements
  * Search the hierarchy of pagination path up to site root to determine template page for
    pagination. (#1198)
  * Add the ability to generate a new Jekyll site without a template (#1171)
  * Use redcarpet as the default markdown engine in newly generated
    sites (#1245, #1247)
  * Add `redcarpet` as a runtime dependency so `jekyll build` works out-of-the-box for new
    sites. (#1247)
  * In the generated site, remove files that will be replaced by a
    directory (#1118)
  * Fail loudly if a user-specified configuration file doesn't exist (#1098)
  * Allow for all options for Kramdown HTML Converter (#1201)

### Bug Fixes
  * Fix pagination in subdirectories. (#1198)
  * Fix an issue with directories and permalinks that have a plus sign
    (+) in them (#1215)
  * Provide better error reporting when generating sites (#1253)
  * Latest posts first in non-LSI `related_posts` (#1271)

### Development Fixes
  * Merge the theme and layout cucumber steps into one step (#1151)
  * Restrict activesupport dependency to pre-4.0.0 to maintain compatibility with `<= 1.9.2`
  * Include/exclude deprecation handling simplification (#1284)
  * Convert README to Markdown. (#1267)
  * Refactor Jekyll::Site (#1144)

### Site Enhancements
  * Add "News" section for release notes, along with an RSS feed (#1093, #1285, #1286)
  * Add "History" page.
  * Restructured docs sections to include "Meta" section.
  * Add message to "Templates" page that specifies that Python must be installed in order
    to use Pygments. (#1182)
  * Update link to the official Maruku repo (#1175)
  * Add documentation about `paginate_path` to "Templates" page in docs (#1129)
  * Give the quick-start guide its own page (#1191)
  * Update ProTip on Installation page in docs to point to all the info about Pygments and
    the 'highlight' tag. (#1196)
  * Run `site/img` through ImageOptim (thanks @qrush!) (#1208)
  * Added Jade Converter to `site/docs/plugins` (#1210)
  * Fix location of docs pages in Contributing pages (#1214)
  * Add ReadInXMinutes plugin to the plugin list (#1222)
  * Remove plugins from the plugin list that have equivalents in Jekyll
    proper (#1223)
  * Add jekyll-assets to the plugin list (#1225)
  * Add jekyll-pandoc-mulitple-formats to the plugin list (#1229)
  * Remove dead link to "Using Git to maintain your blog" (#1227)
  * Tidy up the third-party plugins listing (#1228)
  * Update contributor information (#1192)
  * Update URL of article about Blogger migration (#1242)
  * Specify that RedCarpet is the default for new Jekyll sites on Quickstart page (#1247)
  * Added site.pages to Variables page in docs (#1251)
  * Add Youku and Tudou Embed link on Plugins page. (#1250)
  * Add note that `gist` tag supports private gists. (#1248)
  * Add `jekyll-timeago` to list of third-party plugins. (#1260)
  * Add `jekyll-swfobject` to list of third-party plugins. (#1263)
  * Add `jekyll-picture-tag` to list of third-party plugins. (#1280)
  * Update the GitHub Pages documentation regarding relative URLs
    (#1291)
  * Update the S3 deployment documentation (#1294)
  * Add suggestion for Xcode CLT install to troubleshooting page in docs (#1296)
  * Add 'Working with drafts' page to docs (#1289)
  * Add information about time zones to the documentation for a page's
    date (#1304)

## 1.0.3 / 2013-06-07

### Minor Enhancements
  * Add support to gist tag for private gists. (#1189)
  * Fail loudly when MaRuKu errors out (#1190)
  * Move the building of related posts into their own class (#1057)
  * Removed trailing spaces in several places throughout the code (#1116)
  * Add a `--force` option to `jekyll new` (#1115)
  * Convert IDs in the site template to classes (#1170)

### Bug Fixes
  * Fix typo in Stevenson constant "ERROR". (#1166)
  * Rename Jekyll::Logger to Jekyll::Stevenson to fix inheritance issue (#1106)
  * Exit with a non-zero exit code when dealing with a Liquid error (#1121)
  * Make the `exclude` and `include` options backwards compatible with
    versions of Jekyll prior to 1.0 (#1114)
  * Fix pagination on Windows (#1063)
  * Fix the application of Pygments' Generic Output style to Go code
    (#1156)

### Site Enhancements
  * Add a Pro Tip to docs about front matter variables being optional (#1147)
  * Add changelog to site as History page in /docs/ (#1065)
  * Add note to Upgrading page about new config options in 1.0.x (#1146)
  * Documentation for `date_to_rfc822` and `uri_escape` (#1142)
  * Documentation highlight boxes shouldn't show scrollbars if not necessary (#1123)
  * Add link to jekyll-minibundle in the doc's plugins list (#1035)
  * Quick patch for importers documentation
  * Fix prefix for WordpressDotCom importer in docs (#1107)
  * Add jekyll-contentblocks plugin to docs (#1068)
  * Make code bits in notes look more natural, more readable (#1089)
  * Fix logic for `relative_permalinks` instructions on Upgrading page (#1101)
  * Add docs for post excerpt (#1072)
  * Add docs for gist tag (#1072)
  * Add docs indicating that Pygments does not need to be installed
    separately (#1099, #1119)
  * Update the migrator docs to be current (#1136)
  * Add the Jekyll Gallery Plugin to the plugin list (#1143)

### Development Fixes
  * Use Jekyll.logger instead of Jekyll::Stevenson to log things (#1149)
  * Fix pesky Cucumber infinite loop (#1139)
  * Do not write posts with timezones in Cucumber tests (#1124)
  * Use ISO formatted dates in Cucumber features (#1150)

## 1.0.2 / 2013-05-12

### Major Enhancements
  * Add `jekyll doctor` command to check site for any known compatibility problems (#1081)
  * Backwards-compatibilize relative permalinks (#1081)

### Minor Enhancements
  * Add a `data-lang="<lang>"` attribute to Redcarpet code blocks (#1066)
  * Deprecate old config `server_port`, match to `port` if `port` isn't set (#1084)
  * Update pygments.rb version to 0.5.0 (#1061)
  * Update Kramdown version to 1.0.2 (#1067)

### Bug Fixes
  * Fix issue when categories are numbers (#1078)
  * Catching that Redcarpet gem isn't installed (#1059)

### Site Enhancements
  * Add documentation about `relative_permalinks` (#1081)
  * Remove pygments-installation instructions, as pygments.rb is bundled with it (#1079)
  * Move pages to be Pages for realz (#985)
  * Updated links to Liquid documentation (#1073)

## 1.0.1 / 2013-05-08

### Minor Enhancements
  * Do not force use of toc_token when using generate_tok in RDiscount (#1048)
  * Add newer `language-` class name prefix to code blocks (#1037)
  * Commander error message now preferred over process abort with incorrect args (#1040)

### Bug Fixes
  * Make Redcarpet respect the pygments configuration option (#1053)
  * Fix the index build with LSI (#1045)
  * Don't print deprecation warning when no arguments are specified. (#1041)
  * Add missing `</div>` to site template used by `new` subcommand, fixed typos in code (#1032)

### Site Enhancements
  * Changed https to http in the GitHub Pages link (#1051)
  * Remove CSS cruft, fix typos, fix HTML errors (#1028)
  * Removing manual install of Pip and Distribute (#1025)
  * Updated URL for Markdown references plugin (#1022)

### Development Fixes
  * Markdownify history file (#1027)
  * Update links on README to point to new jekyllrb.com (#1018)

## 1.0.0 / 2013-05-06

### Major Enhancements
  * Add `jekyll new` subcommand: generate a jekyll scaffold (#764)
  * Refactored jekyll commands into subcommands: build, serve, and migrate. (#690)
  * Removed importers/migrators from main project, migrated to jekyll-import sub-gem (#793)
  * Added ability to render drafts in `_drafts` folder via command line (#833)
  * Add ordinal date permalink style (/:categories/:year/:y_day/:title.html) (#928)

### Minor Enhancements
  * Site template HTML5-ified (#964)
  * Use post's directory path when matching for the post_url tag (#998)
  * Loosen dependency on Pygments so it's only required when it's needed (#1015)
  * Parse strings into Time objects for date-related Liquid filters (#1014)
  * Tell the user if there is no subcommand specified (#1008)
  * Freak out if the destination of `jekyll new` exists and is non-empty (#981)
  * Add `timezone` configuration option for compilation (#957)
  * Add deprecation messages for pre-1.0 CLI options (#959)
  * Refactor and colorize logging (#959)
  * Refactor Markdown parsing (#955)
  * Added application/vnd.apple.pkpass to mime.types served by WEBrick (#907)
  * Move template site to default markdown renderer (#961)
  * Expose new attribute to Liquid via `page`: `page.path` (#951)
  * Accept multiple config files from command line (#945)
  * Add page variable to liquid custom tags and blocks (#413)
  * Add paginator.previous_page_path and paginator.next_page_path (#942)
  * Backwards compatibility for 'auto' (#821, #934)
  * Added date_to_rfc822 used on RSS feeds (#892)
  * Upgrade version of pygments.rb to 0.4.2 (#927)
  * Added short month (e.g. "Sep") to permalink style options for posts (#890)
  * Expose site.baseurl to Liquid templates (#869)
  * Adds excerpt attribute to posts which contains first paragraph of content (#837)
  * Accept custom configuration file via CLI (#863)
  * Load in GitHub Pages MIME Types on `jekyll serve` (#847, #871)
  * Improve debugability of error message for a malformed highlight tag (#785)
  * Allow symlinked files in unsafe mode (#824)
  * Add 'gist' Liquid tag to core (#822, #861)
  * New format of Jekyll output (#795)
  * Reinstate --limit_posts and --future switches (#788)
  * Remove ambiguity from command descriptions (#815)
  * Fix SafeYAML Warnings (#807)
  * Relaxed Kramdown version to 0.14 (#808)
  * Aliased `jekyll server` to `jekyll serve`. (#792)
  * Updated gem versions for Kramdown, Rake, Shoulda, Cucumber, and RedCarpet. (#744)
  * Refactored jekyll subcommands into Jekyll::Commands submodule, which now contains them (#768)
  * Rescue from import errors in Wordpress.com migrator (#671)
  * Massively accelerate LSI performance (#664)
  * Truncate post slugs when importing from Tumblr (#496)
  * Add glob support to include, exclude option (#743)
  * Layout of Page or Post defaults to 'page' or 'post', respectively (#580)
    REPEALED by (#977)
  * "Keep files" feature (#685)
  * Output full path & name for files that don't parse (#745)
  * Add source and destination directory protection (#535)
  * Better YAML error message (#718)
  * Bug Fixes
  * Paginate in subdirectories properly (#1016)
  * Ensure post and page URLs have a leading slash (#992)
  * Catch all exceptions, not just StandardError descendents (#1007)
  * Bullet-proof limit_posts option (#1004)
  * Read in YAML as UTF-8 to accept non-ASCII chars (#836)
  * Fix the CLI option --plugins to actually accept dirs and files (#993)
  * Allow 'excerpt' in YAML Front-Matter to override the extracted excerpt (#946)
  * Fix cascade problem with site.baseurl, site.port and site.host. (#935)
  * Filter out directories with valid post names (#875)
  * Fix symlinked static files not being correctly built in unsafe mode (#909)
  * Fix integration with directory_watcher 1.4.x (#916)
  * Accepting strings as arguments to jekyll-import command (#910)
  * Force usage of older directory_watcher gem as 1.5 is broken (#883)
  * Ensure all Post categories are downcase (#842, #872)
  * Force encoding of the rdiscount TOC to UTF8 to avoid conversion errors (#555)
  * Patch for multibyte URI problem with jekyll serve (#723)
  * Order plugin execution by priority (#864)
  * Fixed Page#dir and Page#url for edge cases (#536)
  * Fix broken post_url with posts with a time in their YAML Front-Matter (#831)
  * Look for plugins under the source directory (#654)
  * Tumblr Migrator: finds `_posts` dir correctly, fixes truncation of long
      post names (#775)
  * Force Categories to be Strings (#767)
  * Safe YAML plugin to prevent vulnerability (#777)
  * Add SVG support to Jekyll/WEBrick. (#407, #406)
  * Prevent custom destination from causing continuous regen on watch (#528, #820, #862)

### Site Enhancements
  * Responsify (#860)
  * Fix spelling, punctuation and phrasal errors (#989)
  * Update quickstart instructions with `new` command (#966)
  * Add docs for page.excerpt (#956)
  * Add docs for page.path (#951)
  * Clean up site docs to prepare for 1.0 release (#918)
  * Bring site into master branch with better preview/deploy (#709)
  * Redesigned site (#583)

### Development Fixes
  * Exclude Cucumber 1.2.4, which causes tests to fail in 1.9.2 (#938)
  * Added "features:html" rake task for debugging purposes, cleaned up
      cucumber profiles (#832)
  * Explicitly require HTTPS rubygems source in Gemfile (#826)
  * Changed Ruby version for development to 1.9.3-p374 from p362 (#801)
  * Including a link to the GitHub Ruby style guide in CONTRIBUTING.md (#806)
  * Added script/bootstrap (#776)
  * Running Simplecov under 2 conditions: ENV(COVERAGE)=true and with Ruby version
      of greater than 1.9 (#771)
  * Switch to Simplecov for coverage report (#765)

## 0.12.1 / 2013-02-19
### Minor Enhancements
  * Update Kramdown version to 0.14.1 (#744)
  * Test Enhancements
  * Update Rake version to 10.0.3 (#744)
  * Update Shoulda version to 3.3.2 (#744)
  * Update Redcarpet version to 2.2.2 (#744)

## 0.12.0 / 2012-12-22
### Minor Enhancements
  * Add ability to explicitly specify included files (#261)
  * Add --default-mimetype option (#279)
  * Allow setting of RedCloth options (#284)
  * Add post_url Liquid tag for internal post linking (#369)
  * Allow multiple plugin dirs to be specified (#438)
  * Inline TOC token support for RDiscount (#333)
  * Add the option to specify the paginated url format (#342)
  * Swap out albino for pygments.rb (#569)
  * Support Redcarpet 2 and fenced code blocks (#619)
  * Better reporting of Liquid errors (#624)
  * Bug Fixes
  * Allow some special characters in highlight names
  * URL escape category names in URL generation (#360)
  * Fix error with limit_posts (#442)
  * Properly select dotfile during directory scan (#363, #431, #377)
  * Allow setting of Kramdown smart_quotes (#482)
  * Ensure front-matter is at start of file (#562)

## 0.11.2 / 2011-12-27
  * Bug Fixes
  * Fix gemspec

## 0.11.1 / 2011-12-27
  * Bug Fixes
  * Fix extra blank line in highlight blocks (#409)
  * Update dependencies

## 0.11.0 / 2011-07-10
### Major Enhancements
  * Add command line importer functionality (#253)
  * Add Redcarpet Markdown support (#318)
  * Make markdown/textile extensions configurable (#312)
  * Add `markdownify` filter

### Minor Enhancements
  * Switch to Albino gem
  * Bundler support
  * Use English library to avoid hoops (#292)
  * Add Posterous importer (#254)
  * Fixes for Wordpress importer (#274, #252, #271)
  * Better error message for invalid post date (#291)
  * Print formatted fatal exceptions to stdout on build failure
  * Add Tumblr importer (#323)
  * Add Enki importer (#320)
  * Bug Fixes
  * Secure additional path exploits

## 0.10.0 / 2010-12-16
  * Bug Fixes
  * Add --no-server option.

## 0.9.0 / 2010-12-15
### Minor Enhancements
  * Use OptionParser's `[no-]` functionality for better boolean parsing.
  * Add Drupal migrator (#245)
  * Complain about YAML and Liquid errors (#249)
  * Remove orphaned files during regeneration (#247)
  * Add Marley migrator (#28)

## 0.8.0 / 2010-11-22
### Minor Enhancements
  * Add wordpress.com importer (#207)
  * Add --limit-posts cli option (#212)
  * Add uri_escape filter (#234)
  * Add --base-url cli option (#235)
  * Improve MT migrator (#238)
  * Add kramdown support (#239)
  * Bug Fixes
  * Fixed filename basename generation (#208)
  * Set mode to UTF8 on Sequel connections (#237)
  * Prevent `_includes` dir from being a symlink

## 0.7.0 / 2010-08-24
### Minor Enhancements
  * Add support for rdiscount extensions (#173)
  * Bug Fixes
  * Highlight should not be able to render local files
  * The site configuration may not always provide a 'time' setting (#184)

## 0.6.2 / 2010-06-25
  * Bug Fixes
  * Fix Rakefile 'release' task (tag pushing was missing origin)
  * Ensure that RedCloth is loaded when textilize filter is used (#183)
  * Expand source, destination, and plugin paths (#180)
  * Fix page.url to include full relative path (#181)

## 0.6.1 / 2010-06-24
  * Bug Fixes
  * Fix Markdown Pygments prefix and suffix (#178)

## 0.6.0 / 2010-06-23
### Major Enhancements
  * Proper plugin system (#19, #100)
  * Add safe mode so unsafe converters/generators can be added
  * Maruku is now the only processor dependency installed by default.
      Other processors will be lazy-loaded when necessary (and prompt the
      user to install them when necessary) (#57)

### Minor Enhancements
  * Inclusion/exclusion of future dated posts (#59)
  * Generation for a specific time (#59)
  * Allocate site.time on render not per site_payload invocation (#59)
  * Pages now present in the site payload and can be used through the
      site.pages and site.html_pages variables
  * Generate phase added to site#process and pagination is now a generator
  * Switch to RakeGem for build/test process
  * Only regenerate static files when they have changed (#142)
  * Allow arbitrary options to Pygments (#31)
  * Allow URL to be set via command line option (#147)
  * Bug Fixes
  * Render highlighted code for non markdown/textile pages (#116)
  * Fix highlighting on Ruby 1.9 (#65)
  * Fix extension munging when pretty permalinks are enabled (#64)
  * Stop sorting categories (#33)
  * Preserve generated attributes over front matter (#119)
  * Fix source directory binding using Dir.pwd (#75)

## 0.5.7 / 2010-01-12
### Minor Enhancements
  * Allow overriding of post date in the front matter (#62, #38)
  * Bug Fixes
  * Categories isn't always an array (#73)
  * Empty tags causes error in read_posts (#84)
  * Fix pagination to adhere to read/render/write paradigm
  * Test Enhancement
  * cucumber features no longer use site.posts.first where a better
      alternative is available

## 0.5.6 / 2010-01-08
  * Bug Fixes
  * Require redcloth >= 4.2.1 in tests (#92)
  * Don't break on triple dashes in yaml frontmatter (#93)

### Minor Enhancements
  * Allow .mkd as markdown extension
  * Use $stdout/err instead of constants (#99)
  * Properly wrap code blocks (#91)
  * Add javascript mime type for webrick (#98)

## 0.5.5 / 2010-01-08
  * Bug Fixes
  * Fix pagination % 0 bug (#78)
  * Ensure all posts are processed first (#71)

## NOTE
  * After this point I will no longer be giving credit in the history;
    that is what the commit log is for.

## 0.5.4 / 2009-08-23
  * Bug Fixes
  * Do not allow symlinks (security vulnerability)

## 0.5.3 / 2009-07-14
  * Bug Fixes
  * Solving the permalink bug where non-html files wouldn't work
      (@jeffrydegrande)

## 0.5.2 / 2009-06-24
  * Enhancements
  * Added --paginate option to the executable along with a paginator object
      for the payload (@calavera)
  * Upgraded RedCloth to 4.2.1, which makes `<notextile>` tags work once
      again.
  * Configuration options set in config.yml are now available through the
      site payload (@vilcans)
  * Posts can now have an empty YAML front matter or none at all
      (@bahuvrihi)
  * Bug Fixes
  * Fixing Ruby 1.9 issue that requires to_s on the err object
      (@Chrononaut)
  * Fixes for pagination and ordering posts on the same day (@ujh)
  * Made pages respect permalinks style and permalinks in yml front matter
      (@eugenebolshakov)
  * Index.html file should always have index.html permalink
      (@eugenebolshakov)
  * Added trailing slash to pretty permalink style so Apache is happy
      (@eugenebolshakov)
  * Bad markdown processor in config fails sooner and with better message
      (@gcnovus)
  * Allow CRLFs in yaml frontmatter (@juretta)
  * Added Date#xmlschema for Ruby versions < 1.9

## 0.5.1 / 2009-05-06
### Major Enhancements
  * Next/previous posts in site payload (@pantulis, @tomo)
  * Permalink templating system
  * Moved most of the README out to the GitHub wiki
  * Exclude option in configuration so specified files won't be brought over
      with generated site (@duritong)
  * Bug Fixes
  * Making sure config.yaml references are all gone, using only config.yml
  * Fixed syntax highlighting breaking for UTF-8 code (@henrik)
  * Worked around RDiscount bug that prevents Markdown from getting parsed
      after highlight (@henrik)
  * CGI escaped post titles (@Chrononaut)

## 0.5.0 / 2009-04-07
### Minor Enhancements
  * Ability to set post categories via YAML (@qrush)
  * Ability to set prevent a post from publishing via YAML (@qrush)
  * Add textilize filter (@willcodeforfoo)
  * Add 'pretty' permalink style for wordpress-like urls (@dysinger)
  * Made it possible to enter categories from YAML as an array (@Chrononaut)
  * Ignore Emacs autosave files (@Chrononaut)
  * Bug Fixes
  * Use block syntax of popen4 to ensure that subprocesses are properly disposed (@jqr)
  * Close open4 streams to prevent zombies (@rtomayko)
  * Only query required fields from the WP Database (@ariejan)
  * Prevent `_posts` from being copied to the destination directory (@bdimcheff)
  * Refactors
  * Factored the filtering code into a method (@Chrononaut)
  * Fix tests and convert to Shoulda (@qrush, @technicalpickles)
  * Add Cucumber acceptance test suite (@qrush, @technicalpickles)

## 0.4.1
### Minor Enhancements
  * Changed date format on wordpress converter (zeropadding) (@dysinger)
  * Bug Fixes
  * Add jekyll binary as executable to gemspec (@dysinger)

## 0.4.0 / 2009-02-03
### Major Enhancements
  * Switch to Jeweler for packaging tasks

### Minor Enhancements
  * Type importer (@codeslinger)
  * site.topics accessor (@baz)
  * Add `array_to_sentence_string` filter (@mchung)
  * Add a converter for textpattern (@PerfectlyNormal)
  * Add a working Mephisto / MySQL converter (@ivey)
  * Allowing .htaccess files to be copied over into the generated site (@briandoll)
  * Add option to not put file date in permalink URL (@mreid)
  * Add line number capabilities to highlight blocks (@jcon)
  * Bug Fixes
  * Fix permalink behavior (@cavalle)
  * Fixed an issue with pygments, markdown, and newlines (@zpinter)
  * Ampersands need to be escaped (@pufuwozu, @ap)
  * Test and fix the site.categories hash (@zzot)
  * Fix site payload available to files (@matrix9180)

## 0.3.0 / 2008-12-24
### Major Enhancements
  * Added --server option to start a simple WEBrick server on destination
      directory (@johnreilly and @mchung)

### Minor Enhancements
  * Added post categories based on directories containing `_posts` (@mreid)
  * Added post topics based on directories underneath `_posts`
  * Added new date filter that shows the full month name (@mreid)
  * Merge Post's YAML front matter into its to_liquid payload (@remi)
  * Restrict includes to regular files underneath `_includes`
  * Bug Fixes
  * Change YAML delimiter matcher so as to not chew up 2nd level markdown
      headers (@mreid)
  * Fix bug that meant page data (such as the date) was not available in
      templates (@mreid)
  * Properly reject directories in `_layouts`

## 0.2.1 / 2008-12-15
  * Major Changes
  * Use Maruku (pure Ruby) for Markdown by default (@mreid)
  * Allow use of RDiscount with --rdiscount flag

### Minor Enhancements
  * Don't load directory_watcher unless it's needed (@pjhyett)

## 0.2.0 / 2008-12-14
  * Major Changes
  * related_posts is now found in site.related_posts

## 0.1.6 / 2008-12-13
  * Major Features
  * Include files in `_includes` with `{% include x.textile %}`

## 0.1.5 / 2008-12-12
### Major Enhancements
  * Code highlighting with Pygments if --pygments is specified
  * Disable true LSI by default, enable with --lsi

### Minor Enhancements
  * Output informative message if RDiscount is not available (@JackDanger)
  * Bug Fixes
  * Prevent Jekyll from picking up the output directory as a source (@JackDanger)
  * Skip `related_posts` when there is only one post (@JackDanger)

## 0.1.4 / 2008-12-08
  * Bug Fixes
  * DATA does not work properly with rubygems

## 0.1.3 / 2008-12-06
  * Major Features
  * Markdown support (@vanpelt)
  * Mephisto and CSV converters (@vanpelt)
  * Code hilighting (@vanpelt)
  * Autobuild
  * Bug Fixes
  * Accept both \r\n and \n in YAML header (@vanpelt)

## 0.1.2 / 2008-11-22
  * Major Features
  * Add a real "related posts" implementation using Classifier
  * Command Line Changes
  * Allow cli to be called with 0, 1, or 2 args intuiting dir paths
      if they are omitted

## 0.1.1 / 2008-11-22
  * Minor Additions
  * Posts now support introspectional data e.g. `{{ page.url }}`

## 0.1.0 / 2008-11-05
  * First release
  * Converts posts written in Textile
  * Converts regular site pages
  * Simple copy of binary files

## 0.0.0 / 2008-10-19
  * Birthday!<|MERGE_RESOLUTION|>--- conflicted
+++ resolved
@@ -12,11 +12,8 @@
 
 ### Site Enhancements
   * Fix a couple of validation errors on the site (#1511)
-<<<<<<< HEAD
+  * Make navigation menus reusable (#1507)
   * Fix link to History page from Release v1.2.0 notes post.
-=======
-  * Make navigation menus reusable (#1507)
->>>>>>> e8700620
 
 ## v1.2.0 / 2013-09-06
 
