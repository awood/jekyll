---
title: "Reviewing a Pull Request"
layout: docs
---

**This guide is for maintainers.** These special people have **write access** to one or more of Jekyll's repositories and help merge the contributions of others. You may find what is written here interesting, but it’s definitely not for everyone.
{: .note .info }

## Respond Kindly

<<<<<<< HEAD
Above all else, please review a pull request kindly. Our community can only be strong if we make it a welcoming and inclusive environment. To further promote this, the Jekyll community is governed by a [Code of Conduct](/docs/conduct) by which all community members must abide.
=======
Above all else, please review a pull request kindly. Our community can only be strong if we make it a welcoming and inclusive environment. To further promote this, the Jekyll community is governed by a [Code of Conduct](/docs/conduct/) by which all community members must abide.
>>>>>>> e126d161

Use emoji liberally :heart: :tada: :sparkles: :confetti_ball: and feel free to be emotive!! Contributions keep this project moving forward and we're always happy to receive them, even if the pull request isn't ultimately merged.

Mike McQuaid's post on the GitHub blog entitled ["Kindly Closing Pull Requests"](https://github.com/blog/2124-kindly-closing-pull-requests) is a great place to start. It describes various scenarios in which it would be acceptable to close a pull request for reasons other than lack of technical integrity or accuracy. Part of being kind is responding to and resolving pull requests quickly.

## Respond Quickly

We should be able to review all pull requests within one week. The only time initial review should take longer is if all the maintainers mysteriously took vacation during the same week. Promptness encourages frequent, high-quality contributions from community members and other maintainers.

If your response requires a response on the part of the author, please add the `pending-feedback` tag. @jekyllbot will automatically remove the tag once the author of the pull request responds.

## Resolve Quickly

Similarly, we should aim to resolve pull requests quickly. If a pull request introduces a feature which does not fit into the core purpose or goal of the project, close it promptly with a kind explanation of why it is not acceptable.

Leave detailed comments wherever possible. Provide the contributor with context around why the change you are requesting is necessary, or why the question you are asking is important to resolve. The more context we can clearly communicate to the contributor, the better able the contributor is to provide high-quality patches.

You may close a pull request if more than 30 days pass without a response from the author.

In some cases, review will involve many weeks of back-and-forth. As long as communication continues, this is fine. Ideally, any PR would be capable of resolution within 30 days of it being opened.

## Look for Tests

If this is a code change, are there tests for the updated or added behaviour? Shipping a version with bugs is inevitable, but ensuring changes are tested helps keep bugs and regressions to a minimum.

## CI Must Pass

It is fine to ask a contributor to investigate failures on Travis and patch them up before you begin your review. It is helpful to leave a message for the contributor indicating that the tests have failed and that no review will occur before the tests pass. If they ask for help, take a look and assist if you can.

## Rule of Two

A pull request may be merged once two maintainers have reviewed the pull request and indicated that it is acceptable to them. There is no need to wait for a third unless one of the two reviewers wishes for another set of eyes.

## Think Security

We owe it to our users to ensure that using a theme from the community or building someone else's site doesn't come with built-in security vulnerabilities. Things like where files may be read from and written to are important to keep secure. Jekyll is also the basis for hosted services such as [GitHub Pages](https://pages.github.com), which cannot upgrade when security issues are introduced.<|MERGE_RESOLUTION|>--- conflicted
+++ resolved
@@ -8,11 +8,7 @@
 
 ## Respond Kindly
 
-<<<<<<< HEAD
-Above all else, please review a pull request kindly. Our community can only be strong if we make it a welcoming and inclusive environment. To further promote this, the Jekyll community is governed by a [Code of Conduct](/docs/conduct) by which all community members must abide.
-=======
 Above all else, please review a pull request kindly. Our community can only be strong if we make it a welcoming and inclusive environment. To further promote this, the Jekyll community is governed by a [Code of Conduct](/docs/conduct/) by which all community members must abide.
->>>>>>> e126d161
 
 Use emoji liberally :heart: :tada: :sparkles: :confetti_ball: and feel free to be emotive!! Contributions keep this project moving forward and we're always happy to receive them, even if the pull request isn't ultimately merged.
 
