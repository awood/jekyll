---
layout: docs
title: Plugins
prev_section: pagination
next_section: extras
permalink: /docs/plugins/
---

Jekyll has a plugin system with hooks that allow you to create custom generated
content specific to your site. You can run custom code for your site without
having to modify the Jekyll source itself.

<div class="note info">
  <h5>Plugins on GitHub Pages</h5>
  <p>
    <a href="http://pages.github.com/">GitHub Pages</a> is powered by Jekyll,
    however all Pages sites are generated using the <code>--safe</code> option
    to disable custom plugins for security reasons. Unfortunately, this means
    your plugins won’t work if you’re deploying to GitHub Pages.<br><br>
    You can still use GitHub Pages to publish your site, but you’ll need to
    convert the site locally and push the generated static files to your GitHub
    repository instead of the Jekyll source files.
  </p>
</div>

## Installing a plugin

You have 3 options for installing plugins:

1. In your site source root, make a `_plugins` directory. Place your plugins here.
    Any file ending in `*.rb` inside this directory will be loaded before Jekyll
    generates your site.
2. In your `_config.yml` file, add a new array with the key `gems` and the values
    of the gem names of the plugins you'd like to use. An example:

        gems: [jekyll-test-plugin, jekyll-jsonify, jekyll-assets]
        # This will require each of these gems automatically.
3. Add the relevant plugins to a Bundler group in your `Gemfile`. An
    example:

        group :jekyll_plugins do
          gem "my-jekyll-plugin"
        end

<div class="note info">
  <h5>
    <code>_plugins</code> and <code>gems</code>
    can be used simultaneously
  </h5>
  <p>
    You may use both of the aforementioned plugin options simultaneously in the
    same site if you so choose. Use of one does not restrict the use of the other
  </p>
</div>

In general, plugins you make will fall into one of three categories:

1. Generators
2. Converters
3. Tags

## Generators

You can create a generator when you need Jekyll to create additional content
based on your own rules.

A generator is a subclass of `Jekyll::Generator` that defines a `generate`
method, which receives an instance of
[`Jekyll::Site`]({{ site.repository }}/blob/master/lib/jekyll/site.rb).

Generation is triggered for its side-effects, the return value of `generate` is
ignored. Jekyll does not assume any particular side-effect to happen, it just
runs the method.

Generators run after Jekyll has made an inventory of the existing content, and
before the site is generated. Pages with YAML Front Matters are stored as
instances of
[`Jekyll::Page`]({{ site.repository }}/blob/master/lib/jekyll/page.rb)
and are available via `site.pages`. Static files become instances of
[`Jekyll::StaticFile`]({{ site.repository }}/blob/master/lib/jekyll/static_file.rb)
and are available via `site.static_files`. See
[the Variables documentation page](/docs/variables/) and
[`Jekyll::Site`]({{ site.repository }}/blob/master/lib/jekyll/site.rb)
for more details.

For instance, a generator can inject values computed at build time for template
variables. In the following example the template `reading.html` has two
variables `ongoing` and `done` that we fill in the generator:

{% highlight ruby %}
module Reading
  class Generator < Jekyll::Generator
    def generate(site)
      ongoing, done = Book.all.partition(&:ongoing?)

      reading = site.pages.detect {|page| page.name == 'reading.html'}
      reading.data['ongoing'] = ongoing
      reading.data['done'] = done
    end
  end
end
{% endhighlight %}

This is a more complex generator that generates new pages:

{% highlight ruby %}
module Jekyll

  class CategoryPage < Page
    def initialize(site, base, dir, category)
      @site = site
      @base = base
      @dir = dir
      @name = 'index.html'

      self.process(@name)
      self.read_yaml(File.join(base, '_layouts'), 'category_index.html')
      self.data['category'] = category

      category_title_prefix = site.config['category_title_prefix'] || 'Category: '
      self.data['title'] = "#{category_title_prefix}#{category}"
    end
  end

  class CategoryPageGenerator < Generator
    safe true

    def generate(site)
      if site.layouts.key? 'category_index'
        dir = site.config['category_dir'] || 'categories'
        site.categories.each_key do |category|
          site.pages << CategoryPage.new(site, site.source, File.join(dir, category), category)
        end
      end
    end
  end

end
{% endhighlight %}

In this example, our generator will create a series of files under the
`categories` directory for each category, listing the posts in each category
using the `category_index.html` layout.

Generators are only required to implement one method:

<div class="mobile-side-scroller">
<table>
  <thead>
    <tr>
      <th>Method</th>
      <th>Description</th>
    </tr>
  </thead>
  <tbody>
    <tr>
      <td>
        <p><code>generate</code></p>
      </td>
      <td>
        <p>Generates content as a side-effect.</p>
      </td>
    </tr>
  </tbody>
</table>
</div>

## Converters

If you have a new markup language you’d like to use with your site, you can
include it by implementing your own converter. Both the Markdown and Textile
markup languages are implemented using this method.

<div class="note info">
  <h5>Remember your YAML Front Matter</h5>
  <p>
    Jekyll will only convert files that have a YAML header at the top, even for
    converters you add using a plugin.
  </p>
</div>

Below is a converter that will take all posts ending in `.upcase` and process
them using the `UpcaseConverter`:

{% highlight ruby %}
module Jekyll
  class UpcaseConverter < Converter
    safe true
    priority :low

    def matches(ext)
      ext =~ /^\.upcase$/i
    end

    def output_ext(ext)
      ".html"
    end

    def convert(content)
      content.upcase
    end
  end
end
{% endhighlight %}

Converters should implement at a minimum 3 methods:

<div class="mobile-side-scroller">
<table>
  <thead>
    <tr>
      <th>Method</th>
      <th>Description</th>
    </tr>
  </thead>
  <tbody>
    <tr>
      <td>
        <p><code>matches</code></p>
      </td>
      <td><p>
        Does the given extension match this converter’s list of acceptable
        extensions? Takes one argument: the file’s extension (including the
        dot). Must return <code>true</code> if it matches, <code>false</code>
        otherwise.
      </p></td>
    </tr>
    <tr>
      <td>
        <p><code>output_ext</code></p>
      </td>
      <td><p>
        The extension to be given to the output file (including the dot).
        Usually this will be <code>".html"</code>.
      </p></td>
    </tr>
    <tr>
      <td>
        <p><code>convert</code></p>
      </td>
      <td><p>
        Logic to do the content conversion. Takes one argument: the raw content
        of the file (without YAML Front Matter). Must return a String.
      </p></td>
    </tr>
  </tbody>
</table>
</div>

In our example, `UpcaseConverter#matches` checks if our filename extension is
`.upcase`, and will render using the converter if it is. It will call
`UpcaseConverter#convert` to process the content. In our simple converter we’re
simply uppercasing the entire content string. Finally, when it saves the page,
it will do so with a `.html` extension.

## Command

As of version 2.5.0, Jekyll can be extended with plugins which provide
subcommands for the `jekyll` executable. This is possible by including the
relevant plugins in a `Gemfile` group called `:jekyll_plugins`:

{% highlight ruby %}
group :jekyll_plugins do
  gem "my_fancy_jekyll_plugin"
end
{% endhighlight %}

Each `Command` must be a subclass of the `Jekyll::Command` class and must
contain one class method: `init_with_program`. An example:

{% highlight ruby %}
class MyNewCommand < Jekyll::Command
  class << self
    def init_with_program(prog)
      prog.command(:new) do |c|
        c.syntax "new [options]"
        c.description 'Create a new Jekyll site.'

        c.option 'dest', '-d DEST, 'Where the site should go.'

        c.action do |args, options|
          Jekyll::Site.new_site_at(options['dest'])
        end
      end
    end
  end
end
{% endhighlight %}

Commands should implement this single class method:

<div class="mobile-side-scroller">
<table>
  <thead>
    <tr>
      <th>Method</th>
      <th>Description</th>
    </tr>
  </thead>
  <tbody>
    <tr>
      <td>
        <p><code>init_with_program</code></p>
      </td>
      <td><p>
        This method accepts one parameter, the
        <code><a href="http://github.com/jekyll/mercenary#readme">Mercenary::Program</a></code>
        instance, which is the Jekyll program itself. Upon the program,
        commands may be created using the above syntax. For more details,
        visit the Mercenary repository on GitHub.com.
      </p></td>
    </tr>
  </tbody>
</table>
</div>

## Tags

If you’d like to include custom liquid tags in your site, you can do so by
hooking into the tagging system. Built-in examples added by Jekyll include the
`highlight` and `include` tags. Below is an example of a custom liquid tag that
will output the time the page was rendered:

{% highlight ruby %}
module Jekyll
  class RenderTimeTag < Liquid::Tag

    def initialize(tag_name, text, tokens)
      super
      @text = text
    end

    def render(context)
      "#{@text} #{Time.now}"
    end
  end
end

Liquid::Template.register_tag('render_time', Jekyll::RenderTimeTag)
{% endhighlight %}

At a minimum, liquid tags must implement:

<div class="mobile-side-scroller">
<table>
  <thead>
    <tr>
      <th>Method</th>
      <th>Description</th>
    </tr>
  </thead>
  <tbody>
    <tr>
      <td>
        <p><code>render</code></p>
      </td>
      <td>
        <p>Outputs the content of the tag.</p>
      </td>
    </tr>
  </tbody>
</table>
</div>

You must also register the custom tag with the Liquid template engine as
follows:

{% highlight ruby %}
Liquid::Template.register_tag('render_time', Jekyll::RenderTimeTag)
{% endhighlight %}

In the example above, we can place the following tag anywhere in one of our
pages:

{% highlight ruby %}
{% raw %}
<p>{% render_time page rendered at: %}</p>
{% endraw %}
{% endhighlight %}

And we would get something like this on the page:

{% highlight html %}
<p>page rendered at: Tue June 22 23:38:47 –0500 2010</p>
{% endhighlight %}

### Liquid filters

You can add your own filters to the Liquid template system much like you can add
tags above. Filters are simply modules that export their methods to liquid. All
methods will have to take at least one parameter which represents the input of
the filter. The return value will be the output of the filter.

{% highlight ruby %}
module Jekyll
  module AssetFilter
    def asset_url(input)
      "http://www.example.com/#{input}?#{Time.now.to_i}"
    end
  end
end

Liquid::Template.register_filter(Jekyll::AssetFilter)
{% endhighlight %}

<div class="note">
  <h5>ProTip™: Access the site object using Liquid</h5>
  <p>
    Jekyll lets you access the <code>site</code> object through the
    <code>context.registers</code> feature of Liquid at <code>context.registers[:site]</code>. For example, you can
    access the global configuration file <code>_config.yml</code> using
    <code>context.registers[:site].config</code>.
  </p>
</div>

### Flags

There are two flags to be aware of when writing a plugin:

<div class="mobile-side-scroller">
<table>
  <thead>
    <tr>
      <th>Flag</th>
      <th>Description</th>
    </tr>
  </thead>
  <tbody>
    <tr>
      <td>
        <p><code>safe</code></p>
      </td>
      <td>
        <p>
          A boolean flag that informs Jekyll whether this plugin may be safely
          executed in an environment where arbitrary code execution is not
          allowed. This is used by GitHub Pages to determine which core plugins
          may be used, and which are unsafe to run. If your plugin does not
          allow for arbitrary code execution, set this to <code>true</code>.
          GitHub Pages still won’t load your plugin, but if you submit it for
          inclusion in core, it’s best for this to be correct!
        </p>
      </td>
    </tr>
    <tr>
      <td>
        <p><code>priority</code></p>
      </td>
      <td>
        <p>
          This flag determines what order the plugin is loaded in. Valid values
          are: <code>:lowest</code>, <code>:low</code>, <code>:normal</code>,
          <code>:high</code>, and <code>:highest</code>. Highest priority
          matches are applied first, lowest priority are applied last.
        </p>
      </td>
    </tr>
  </tbody>
</table>
</div>

To use one of the example plugins above as an illustration, here is how you’d
specify these two flags:

{% highlight ruby %}
module Jekyll
  class UpcaseConverter < Converter
    safe true
    priority :low
    ...
  end
end
{% endhighlight %}

## Available Plugins

You can find a few useful plugins at the following locations:

#### Generators

- [ArchiveGenerator by Ilkka Laukkanen](https://gist.github.com/707909): Uses [this archive page](https://gist.github.com/707020) to generate archives.
- [LESS.js Generator by Andy Fowler](https://gist.github.com/642739): Renders LESS.js files during generation.
- [Version Reporter by Blake Smith](https://gist.github.com/449491): Creates a version.html file containing the Jekyll version.
- [Sitemap.xml Generator by Michael Levin](https://github.com/kinnetica/jekyll-plugins): Generates a sitemap.xml file by traversing all of the available posts and pages.
- [Full-text search by Pascal Widdershoven](https://github.com/PascalW/jekyll_indextank): Adds full-text search to your Jekyll site with a plugin and a bit of JavaScript.
- [AliasGenerator by Thomas Mango](https://github.com/tsmango/jekyll_alias_generator): Generates redirect pages for posts when an alias is specified in the YAML Front Matter.
- [Pageless Redirect Generator by Nick Quinlan](https://github.com/nquinlan/jekyll-pageless-redirects): Generates redirects based on files in the Jekyll root, with support for htaccess style redirects.
- [RssGenerator by Assaf Gelber](https://github.com/agelber/jekyll-rss): Automatically creates an RSS 2.0 feed from your posts.
- [Monthly archive generator by Shigeya Suzuki](https://github.com/shigeya/jekyll-monthly-archive-plugin): Generator and template which renders monthly archive like MovableType style, based on the work by Ilkka Laukkanen and others above.
- [Category archive generator by Shigeya Suzuki](https://github.com/shigeya/jekyll-category-archive-plugin): Generator and template which renders category archive like MovableType style, based on Monthly archive generator.
- [Emoji for Jekyll](https://github.com/yihangho/emoji-for-jekyll): Seamlessly enable emoji for all posts and pages.
- [Compass integration for Jekyll](https://github.com/mscharley/jekyll-compass): Easily integrate Compass and Sass with your Jekyll website.
- [Pages Directory by Ben Baker-Smith](https://github.com/bbakersmith/jekyll-pages-directory): Defines a `_pages` directory for page files which routes its output relative to the project root.
- [Page Collections by Jeff Kolesky](https://github.com/jeffkole/jekyll-page-collections): Generates collections of pages with functionality that resembles posts.
- [Windows 8.1 Live Tile Generation by Matt Sheehan](https://github.com/sheehamj13/jekyll-live-tiles): Generates Internet Explorer 11 config.xml file and Tile Templates for pinning your site to Windows 8.1.
- [Jekyll::AutolinkEmail by Ivan Tse](https://github.com/ivantsepp/jekyll-autolink_email): Autolink your emails.
- [Jekyll::GitMetadata by Ivan Tse](https://github.com/ivantsepp/jekyll-git_metadata): Expose Git metadata for your templates.
- [Jekyll Http Basic Auth Plugin](https://gist.github.com/snrbrnjna/422a4b7e017192c284b3): Plugin to manage http basic auth for jekyll generated pages and directories.

#### Converters

- [Slim plugin](https://github.com/slim-template/jekyll-slim): Slim converter and includes for Jekyll with support for Liquid tags.
- [Jade plugin by John Papandriopoulos](https://github.com/snappylabs/jade-jekyll-plugin): Jade converter for Jekyll.
- [HAML plugin by Sam Z](https://gist.github.com/517556): HAML converter for Jekyll.
- [HAML-Sass Converter by Adam Pearson](https://gist.github.com/481456): Simple HAML-Sass converter for Jekyll. [Fork](https://gist.github.com/528642) by Sam X.
- [Sass SCSS Converter by Mark Wolfe](https://gist.github.com/960150): Sass converter which uses the new CSS compatible syntax, based Sam X’s fork above.
- [LESS Converter by Jason Graham](https://gist.github.com/639920): Convert LESS files to CSS.
- [LESS Converter by Josh Brown](https://gist.github.com/760265): Simple LESS converter.
- [Upcase Converter by Blake Smith](https://gist.github.com/449463): An example Jekyll converter.
- [CoffeeScript Converter by phaer](https://gist.github.com/959938): A [CoffeeScript](http://coffeescript.org) to Javascript converter.
- [Markdown References by Olov Lassus](https://github.com/olov/jekyll-references): Keep all your markdown reference-style link definitions in one \_references.md file.
- [Stylus Converter](https://gist.github.com/988201): Convert .styl to .css.
- [ReStructuredText Converter](https://github.com/xdissent/jekyll-rst): Converts ReST documents to HTML with Pygments syntax highlighting.
- [Jekyll-pandoc-plugin](https://github.com/dsanson/jekyll-pandoc-plugin): Use pandoc for rendering markdown.
- [Jekyll-pandoc-multiple-formats](https://github.com/fauno/jekyll-pandoc-multiple-formats) by [edsl](https://github.com/edsl): Use pandoc to generate your site in multiple formats. Supports pandoc’s markdown extensions.
- [Transform Layouts](https://gist.github.com/1472645): Allows HAML layouts (you need a HAML Converter plugin for this to work).
- [Org-mode Converter](https://gist.github.com/abhiyerra/7377603): Org-mode converter for Jekyll.
- [Customized Kramdown Converter](https://github.com/mvdbos/kramdown-with-pygments): Enable Pygments syntax highlighting for Kramdown-parsed fenced code blocks.
- [Bigfootnotes Plugin](https://github.com/TheFox/jekyll-bigfootnotes): Enables big footnotes for Kramdown.

#### Filters

- [Truncate HTML](https://github.com/MattHall/truncatehtml) by [Matt Hall](http://codebeef.com): A Jekyll filter that truncates HTML while preserving markup structure.
- [Domain Name Filter by Lawrence Woodman](https://github.com/LawrenceWoodman/domain_name-liquid_filter): Filters the input text so that just the domain name is left.
- [Summarize Filter by Mathieu Arnold](https://gist.github.com/731597): Remove markup after a `<div id="extended">` tag.
- [i18n_filter](https://github.com/gacha/gacha.id.lv/blob/master/_plugins/i18n_filter.rb): Liquid filter to use I18n localization.
- [Smilify](https://github.com/SaswatPadhi/jekyll_smilify) by [SaswatPadhi](https://github.com/SaswatPadhi): Convert text emoticons in your content to themeable smiley pics.
- [Read in X Minutes](https://gist.github.com/zachleat/5792681) by [zachleat](https://github.com/zachleat): Estimates the reading time of a string (for blog post content).
- [Jekyll-timeago](https://github.com/markets/jekyll-timeago): Converts a time value to the time ago in words.
- [pluralize](https://github.com/bdesham/pluralize): Easily combine a number and a word into a gramatically-correct amount like “1 minute” or “2 minute**s**”.
- [reading_time](https://github.com/bdesham/reading_time): Count words and estimate reading time for a piece of text, ignoring HTML elements that are unlikely to contain running text.
- [Table of Content Generator](https://github.com/dafi/jekyll-toc-generator): Generate the HTML code containing a table of content (TOC), the TOC can be customized in many way, for example you can decide which pages can be without TOC.
- [jekyll-humanize](https://github.com/23maverick23/jekyll-humanize): This is a port of the Django app humanize which adds a "human touch" to data. Each method represents a Fluid type filter that can be used in your Jekyll site templates. Given that Jekyll produces static sites, some of the original methods do not make logical sense to port (e.g. naturaltime).
- [Jekyll-Ordinal](https://github.com/PatrickC8t/Jekyll-Ordinal): Jekyll liquid filter to output a date ordinal such as "st", "nd", "rd", or "th".
- [Deprecated articles keeper](https://github.com/kzykbys/JekyllPlugins) by [Kazuya Kobayashi](http://blog.kazuya.co/): A simple Jekyll filter which monitor how old an article is.
<<<<<<< HEAD
- [Jekyll-jalali](https://github.com/mehdisadeghi/jekyll-jalali) by [Mehdi Sadeghi](http://mehdix.ir): A simple Gregorian to Jalali date converter filter.
=======
- [Jekyll Thumbnail Filter](https://github.com/matallo/jekyll-thumbnail-filter): Related posts thumbnail filter.
>>>>>>> 1aa9d625

#### Tags

- [Asset Path Tag](https://github.com/samrayner/jekyll-asset-path-plugin) by [Sam Rayner](http://www.samrayner.com/): Allows organisation of assets into subdirectories by outputting a path for a given file relative to the current post or page.
- [Delicious Plugin by Christian Hellsten](https://github.com/christianhellsten/jekyll-plugins): Fetches and renders bookmarks from delicious.com.
- [Ultraviolet Plugin by Steve Alex](https://gist.github.com/480380): Jekyll tag for the [Ultraviolet](https://github.com/grosser/ultraviolet) code highligher.
- [Tag Cloud Plugin by Ilkka Laukkanen](https://gist.github.com/710577): Generate a tag cloud that links to tag pages.
- [GIT Tag by Alexandre Girard](https://gist.github.com/730347): Add Git activity inside a list.
- [MathJax Liquid Tags by Jessy Cowan-Sharp](https://gist.github.com/834610): Simple liquid tags for Jekyll that convert inline math and block equations to the appropriate MathJax script tags.
- [Non-JS Gist Tag by Brandon Tilley](https://gist.github.com/1027674) A Liquid tag that embeds Gists and shows code for non-JavaScript enabled browsers and readers.
- [Render Time Tag by Blake Smith](https://gist.github.com/449509): Displays the time a Jekyll page was generated.
- [Status.net/OStatus Tag by phaer](https://gist.github.com/912466): Displays the notices in a given status.net/ostatus feed.
- [Embed.ly client by Robert Böhnke](https://github.com/robb/jekyll-embedly-client): Autogenerate embeds from URLs using oEmbed.
- [Logarithmic Tag Cloud](https://gist.github.com/2290195): Flexible. Logarithmic distribution. Documentation inline.
- [oEmbed Tag by Tammo van Lessen](https://gist.github.com/1455726): Enables easy content embedding (e.g. from YouTube, Flickr, Slideshare) via oEmbed.
- [FlickrSetTag by Thomas Mango](https://github.com/tsmango/jekyll_flickr_set_tag): Generates image galleries from Flickr sets.
- [Tweet Tag by Scott W. Bradley](https://github.com/scottwb/jekyll-tweet-tag): Liquid tag for [Embedded Tweets](https://dev.twitter.com/docs/embedded-tweets) using Twitter’s shortcodes.
- [Jekyll Twitter Plugin](https://github.com/rob-murray/jekyll-twitter-plugin): A Liquid tag plugin that renders Tweets from Twitter API. Currently supports the [oEmbed](https://dev.twitter.com/rest/reference/get/statuses/oembed) API.
- [Jekyll-contentblocks](https://github.com/rustygeldmacher/jekyll-contentblocks): Lets you use Rails-like content_for tags in your templates, for passing content from your posts up to your layouts.
- [Generate YouTube Embed](https://gist.github.com/1805814) by [joelverhagen](https://github.com/joelverhagen): Jekyll plugin which allows you to embed a YouTube video in your page with the YouTube ID. Optionally specify width and height dimensions. Like “oEmbed Tag” but just for YouTube.
- [Jekyll-beastiepress](https://github.com/okeeblow/jekyll-beastiepress): FreeBSD utility tags for Jekyll sites.
- [Jsonball](https://gist.github.com/1895282): Reads json files and produces maps for use in Jekyll files.
- [Bibjekyll](https://github.com/pablooliveira/bibjekyll): Render BibTeX-formatted bibliographies/citations included in posts and pages using bibtex2html.
- [Jekyll-citation](https://github.com/archome/jekyll-citation): Render BibTeX-formatted bibliographies/citations included in posts and pages (pure Ruby).
- [Jekyll Dribbble Set Tag](https://github.com/ericdfields/Jekyll-Dribbble-Set-Tag): Builds Dribbble image galleries from any user.
- [Debbugs](https://gist.github.com/2218470): Allows posting links to Debian BTS easily.
- [Refheap_tag](https://github.com/aburdette/refheap_tag): Liquid tag that allows embedding pastes from [refheap](https://refheap.com).
- [Jekyll-devonly_tag](https://gist.github.com/2403522): A block tag for including markup only during development.
- [JekyllGalleryTag](https://github.com/redwallhp/JekyllGalleryTag) by [redwallhp](https://github.com/redwallhp): Generates thumbnails from a directory of images and displays them in a grid.
- [Youku and Tudou Embed](https://gist.github.com/Yexiaoxing/5891929): Liquid plugin for embedding Youku and Tudou videos.
- [Jekyll-swfobject](https://github.com/sectore/jekyll-swfobject): Liquid plugin for embedding Adobe Flash files (.swf) using [SWFObject](http://code.google.com/p/swfobject/).
- [Jekyll Picture Tag](https://github.com/robwierzbowski/jekyll-picture-tag): Easy responsive images for Jekyll. Based on the proposed [`<picture>`](http://picture.responsiveimages.org/) element, polyfilled with Scott Jehl’s [Picturefill](https://github.com/scottjehl/picturefill).
- [Jekyll Image Tag](https://github.com/robwierzbowski/jekyll-image-tag): Better images for Jekyll. Save image presets, generate resized images, and add classes, alt text, and other attributes.
- [Ditaa Tag](https://github.com/matze/jekyll-ditaa) by [matze](https://github.com/matze): Renders ASCII diagram art into PNG images and inserts a figure tag.
- [Jekyll Suggested Tweet](https://github.com/davidensinger/jekyll-suggested-tweet) by [David Ensinger](https://github.com/davidensinger/): A Liquid tag for Jekyll that allows for the embedding of suggested tweets via Twitter’s Web Intents API.
- [Jekyll Date Chart](https://github.com/GSI/jekyll_date_chart) by [GSI](https://github.com/GSI): Block that renders date line charts based on textile-formatted tables.
- [Jekyll Image Encode](https://github.com/GSI/jekyll_image_encode) by [GSI](https://github.com/GSI): Tag that renders base64 codes of images fetched from the web.
- [Jekyll Quick Man](https://github.com/GSI/jekyll_quick_man) by [GSI](https://github.com/GSI): Tag that renders pretty links to man page sources on the internet.
- [jekyll-font-awesome](https://gist.github.com/23maverick23/8532525): Quickly and easily add Font Awesome icons to your posts.
- [Lychee Gallery Tag](https://gist.github.com/tobru/9171700) by [tobru](https://github.com/tobru): Include [Lychee](http://lychee.electerious.com/) albums into a post. For an introduction, see [Jekyll meets Lychee - A Liquid Tag plugin](https://tobrunet.ch/articles/jekyll-meets-lychee-a-liquid-tag-plugin/)
- [Image Set/Gallery Tag](https://github.com/callmeed/jekyll-image-set) by [callmeed](https://github.com/callmeed): Renders HTML for an image gallery from a folder in your Jekyll site. Just pass it a folder name and class/tag options.
- [jekyll_figure](https://github.com/lmullen/jekyll_figure): Generate figures and captions with links to the figure in a variety of formats
- [Jekyll Github Sample Tag](https://github.com/bwillis/jekyll-github-sample): A liquid tag to include a sample of a github repo file in your Jekyll site.
- [Jekyll Project Version Tag](https://github.com/rob-murray/jekyll-version-plugin): A Liquid tag plugin that renders a version identifier for your Jekyll site sourced from the git repository containing your code.
- [Piwigo Gallery](https://github.com/AlessandroLorenzi/piwigo_gallery) by [Alessandro Lorenzi](http://www.alorenzi.eu/): Jekyll plugin to generate thumbnails from a Piwigo gallery and display them with a Liquid tag
- [mathml.rb](https://github.com/tmthrgd/jekyll-plugins) by [Tom Thorogood](http://tomthorogood.co.uk/): A plugin to convert TeX mathematics into MathML for display.
- [webmention_io.rb](https://github.com/aarongustafson/jekyll-webmention_io) by [Aaron Gustafson](http://aaron-gustafson.com/): A plugin to enable [webmention](http://indiewebcamp.com/webmention) integration using [Webmention.io](http://webmention.io). Includes an optional JavaScript for updating webmentions automatically between publishes and, if available, in realtime using WebSockets.
- [Jekyll 500px Embed](https://github.com/lkorth/jekyll-500px-embed) by [Luke Korth](https://lukekorth.com/). A Liquid tag plugin that embeds [500px](https://500px.com/) photos.
- [inline\_highlight](https://github.com/bdesham/inline_highlight): A tag for inline syntax highlighting.
- [jekyll-mermaid](https://github.com/jasonbellamy/jekyll-mermaid): Simplify the creation of mermaid diagrams and flowcharts in your posts and pages.

#### Collections

- [Jekyll Plugins by Recursive Design](http://recursive-design.com/projects/jekyll-plugins/): Plugins to generate Project pages from GitHub readmes, a Category page, and a Sitemap generator.
- [Company website and blog plugins](https://github.com/flatterline/jekyll-plugins) by Flatterline, a [Ruby on Rails development company](http://flatterline.com/): Portfolio/project page generator, team/individual page generator, an author bio liquid tag for use on posts, and a few other smaller plugins.
- [Jekyll plugins by Aucor](https://github.com/aucor/jekyll-plugins): Plugins for trimming unwanted newlines/whitespace and sorting pages by weight attribute.

#### Other

- [ditaa-ditaa](https://github.com/tmthrgd/ditaa-ditaa) by [Tom Thorogood](http://tomthorogood.co.uk/): a drastic revision of jekyll-ditaa that renders diagrams drawn using ASCII art into PNG images.
- [Pygments Cache Path by Raimonds Simanovskis](https://github.com/rsim/blog.rayapps.com/blob/master/_plugins/pygments_cache_patch.rb): Plugin to cache syntax-highlighted code from Pygments.
- [Draft/Publish Plugin by Michael Ivey](https://gist.github.com/49630): Save posts as drafts.
- [Growl Notification Generator by Tate Johnson](https://gist.github.com/490101): Send Jekyll notifications to Growl.
- [Growl Notification Hook by Tate Johnson](https://gist.github.com/525267): Better alternative to the above, but requires his “hook” fork.
- [Related Posts by Lawrence Woodman](https://github.com/LawrenceWoodman/related_posts-jekyll_plugin): Overrides `site.related_posts` to use categories to assess relationship.
- [Tiered Archives by Eli Naeher](https://gist.github.com/88cda643aa7e3b0ca1e5): Create tiered template variable that allows you to group archives by year and month.
- [Jekyll-localization](https://github.com/blackwinter/jekyll-localization): Jekyll plugin that adds localization features to the rendering engine.
- [Jekyll-rendering](https://github.com/blackwinter/jekyll-rendering): Jekyll plugin to provide alternative rendering engines.
- [Jekyll-pagination](https://github.com/blackwinter/jekyll-pagination): Jekyll plugin to extend the pagination generator.
- [Jekyll-tagging](https://github.com/pattex/jekyll-tagging): Jekyll plugin to automatically generate a tag cloud and tag pages.
- [Jekyll-scholar](https://github.com/inukshuk/jekyll-scholar): Jekyll extensions for the blogging scholar.
- [Jekyll-asset_bundler](https://github.com/moshen/jekyll-asset_bundler): Bundles and minifies JavaScript and CSS.
- [Jekyll-assets](http://ixti.net/jekyll-assets/) by [ixti](https://github.com/ixti): Rails-alike assets pipeline (write assets in CoffeeScript, Sass, LESS etc; specify dependencies for automatic bundling using simple declarative comments in assets; minify and compress; use JST templates; cache bust; and many-many more).
- [JAPR](https://github.com/kitsched/japr): Jekyll Asset Pipeline Reborn - Powerful asset pipeline for Jekyll that collects, converts and compresses JavaScript and CSS assets.
- [File compressor](https://gist.github.com/2758691) by [mytharcher](https://github.com/mytharcher): Compress HTML and JavaScript files on site build.
- [Jekyll-minibundle](https://github.com/tkareine/jekyll-minibundle): Asset bundling and cache busting using external minification tool of your choice. No gem dependencies.
- [Singlepage-jekyll](https://github.com/JCB-K/singlepage-jekyll) by [JCB-K](https://github.com/JCB-K): Turns Jekyll into a dynamic one-page website.
- [generator-jekyllrb](https://github.com/robwierzbowski/generator-jekyllrb): A generator that wraps Jekyll in [Yeoman](http://yeoman.io/), a tool collection and workflow for builing modern web apps.
- [grunt-jekyll](https://github.com/dannygarcia/grunt-jekyll): A straightforward [Grunt](http://gruntjs.com/) plugin for Jekyll.
- [jekyll-postfiles](https://github.com/indirect/jekyll-postfiles): Add `_postfiles` directory and {% raw %}`{{ postfile }}`{% endraw %} tag so the files a post refers to will always be right there inside your repo.
- [A layout that compresses HTML](https://github.com/penibelst/jekyll-compress-html) by [Anatol Broder](http://penibelst.de/): Github Pages compatible, configurable way to compress HTML files on site build.
- [Jekyll CO₂](https://github.com/wdenton/jekyll-co2): Generates HTML showing the monthly change in atmospheric CO₂ at the Mauna Loa observatory in Hawaii.
- [remote-include](http://www.northfieldx.co.uk/remote-include/): Includes files using remote URLs

#### Editors

- [sublime-jekyll](https://github.com/23maverick23/sublime-jekyll): A Sublime Text package for Jekyll static sites. This package should help creating Jekyll sites and posts easier by providing access to key template tags and filters, as well as common completions and a current date/datetime command (for dating posts). You can install this package manually via GitHub, or via [Package Control](https://sublime.wbond.net/packages/Jekyll).
- [vim-jekyll](https://github.com/parkr/vim-jekyll): A vim plugin to generate
  new posts and run `jekyll build` all without leaving vim.
- [markdown-writer](https://atom.io/packages/markdown-writer): An Atom package for Jekyll. It can create new posts/drafts, manage tags/categories, insert link/images and add many useful key mappings.

<div class="note info">
  <h5>Jekyll Plugins Wanted</h5>
  <p>
    If you have a Jekyll plugin that you would like to see added to this list,
    you should <a href="../contributing/">read the contributing page</a> to find
    out how to make that happen.
  </p>
</div><|MERGE_RESOLUTION|>--- conflicted
+++ resolved
@@ -533,11 +533,8 @@
 - [jekyll-humanize](https://github.com/23maverick23/jekyll-humanize): This is a port of the Django app humanize which adds a "human touch" to data. Each method represents a Fluid type filter that can be used in your Jekyll site templates. Given that Jekyll produces static sites, some of the original methods do not make logical sense to port (e.g. naturaltime).
 - [Jekyll-Ordinal](https://github.com/PatrickC8t/Jekyll-Ordinal): Jekyll liquid filter to output a date ordinal such as "st", "nd", "rd", or "th".
 - [Deprecated articles keeper](https://github.com/kzykbys/JekyllPlugins) by [Kazuya Kobayashi](http://blog.kazuya.co/): A simple Jekyll filter which monitor how old an article is.
-<<<<<<< HEAD
 - [Jekyll-jalali](https://github.com/mehdisadeghi/jekyll-jalali) by [Mehdi Sadeghi](http://mehdix.ir): A simple Gregorian to Jalali date converter filter.
-=======
 - [Jekyll Thumbnail Filter](https://github.com/matallo/jekyll-thumbnail-filter): Related posts thumbnail filter.
->>>>>>> 1aa9d625
 
 #### Tags
 
