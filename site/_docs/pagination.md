---
layout: docs
title: Pagination
permalink: /docs/pagination/
---

With many websites—especially blogs—it’s very common to break the main listing
of posts up into smaller lists and display them over multiple pages. Jekyll has
pagination built-in, so you can automatically generate the appropriate files
and folders you need for paginated listings.

<div class="note info">
  <h5>Pagination only works within HTML files</h5>
  <p>
<<<<<<< HEAD
    Pagination does not work with Markdown or Textile files in your Jekyll
    site. It will only work when used within HTML files. Since you’ll likely be
    using this for the list of Posts, this shouldn’t be an issue.
=======
    Pagination does not work from within Markdown or Textile files from
    your Jekyll site.  Pagination works when called from within the HTML
    file, named <code>index.html</code>, which optionally may reside in and
    produce pagination from within a subdirectory, via the
    <code>pagination_path</code> configuration value.
>>>>>>> c916f08a
  </p>
</div>

## Enable pagination

To enable pagination for your blog, add a line to the `_config.yml` file that
specifies how many items should be displayed per page:

{% highlight yaml %}
paginate: 5
{% endhighlight %}

The number should be the maximum number of Posts you’d like to be displayed
per-page in the generated site.

You may also specify the destination of the pagination pages:

{% highlight yaml %}
paginate_path: "/blog/page:num/"
{% endhighlight %}

This will read in `blog/index.html`, send it each pagination page in Liquid as
`paginator` and write the output to `blog/page:num/`, where `:num` is the
pagination page number, starting with `2`. If a site has 12 posts and specifies
`paginate: 5`, Jekyll will write `blog/index.html` with the first 5 posts, `blog/page2/index.html` with the next 5 posts
and `blog/page3/index.html` with the last 2 posts into the destination
directory.

<div class="note warning">
  <h5>Don't set a permalink</h5>
  <p>
    Setting a permalink in the front matter of your blog page will cause
    pagination to break. Just omit the permalink.
  </p>
</div>

## Liquid Attributes Available

The pagination plugin exposes the `paginator` liquid object with the following
attributes:

<div class="mobile-side-scroller">
<table>
  <thead>
    <tr>
      <th>Attribute</th>
      <th>Description</th>
    </tr>
  </thead>
  <tbody>
    <tr>
      <td><p><code>page</code></p></td>
      <td><p>current page number</p></td>
    </tr>
    <tr>
      <td><p><code>per_page</code></p></td>
      <td><p>number of posts per page</p></td>
    </tr>
    <tr>
      <td><p><code>posts</code></p></td>
      <td><p>a list of posts for the current page</p></td>
    </tr>
    <tr>
      <td><p><code>total_posts</code></p></td>
      <td><p>total number of posts in the site</p></td>
    </tr>
    <tr>
      <td><p><code>total_pages</code></p></td>
      <td><p>number of pagination pages</p></td>
    </tr>
    <tr>
      <td><p><code>previous_page</code></p></td>
      <td>
          <p>
              page number of the previous pagination page,
              or <code>nil</code> if no previous page exists
          </p>
      </td>
    </tr>
    <tr>
      <td><p><code>previous_page_path</code></p></td>
      <td>
          <p>
              path of previous pagination page,
              or <code>nil</code> if no previous page exists
          </p>
      </td>
    </tr>
    <tr>
      <td><p><code>next_page</code></p></td>
      <td>
          <p>
              page number of the next pagination page,
              or <code>nil</code> if no subsequent page exists
          </p>
      </td>
    </tr>
    <tr>
      <td><p><code>next_page_path</code></p></td>
      <td>
          <p>
              path of next pagination page,
              or <code>nil</code> if no subsequent page exists
          </p>
      </td>
    </tr>
  </tbody>
</table>
</div>

<div class="note info">
  <h5>Pagination does not support tags or categories</h5>
  <p>Pagination pages through every post in the <code>posts</code>
  variable regardless of variables defined in the YAML Front Matter of
  each. It does not currently allow paging over groups of posts linked
  by a common tag or category. It cannot include any collection of
  documents because it is restricted to posts.</p>
</div>

## Render the paginated Posts

The next thing you need to do is to actually display your posts in a list using
the `paginator` variable that will now be available to you. You’ll probably
want to do this in one of the main pages of your site. Here’s one example of a
simple way of rendering paginated Posts in a HTML file:

{% highlight html %}
{% raw %}
---
layout: default
title: My Blog
---

<!-- This loops through the paginated posts -->
{% for post in paginator.posts %}
  <h1><a href="{{ post.url }}">{{ post.title }}</a></h1>
  <p class="author">
    <span class="date">{{ post.date }}</span>
  </p>
  <div class="content">
    {{ post.content }}
  </div>
{% endfor %}

<!-- Pagination links -->
<div class="pagination">
  {% if paginator.previous_page %}
    <a href="{{ paginator.previous_page_path }}" class="previous">Previous</a>
  {% else %}
    <span class="previous">Previous</span>
  {% endif %}
  <span class="page_number ">Page: {{ paginator.page }} of {{ paginator.total_pages }}</span>
  {% if paginator.next_page %}
    <a href="{{ paginator.next_page_path }}" class="next">Next</a>
  {% else %}
    <span class="next ">Next</span>
  {% endif %}
</div>
{% endraw %}
{% endhighlight %}

<div class="note warning">
  <h5>Beware the page one edge-case</h5>
  <p>
    Jekyll does not generate a ‘page1’ folder, so the above code will not work
    when a <code>/page1</code> link is produced. See below for a way to handle
    this if it’s a problem for you.
  </p>
</div>

The following HTML snippet should handle page one, and render a list of each
page with links to all but the current page.

{% highlight html %}
{% raw %}
{% if paginator.total_pages > 1 %}
<div class="pagination">
  {% if paginator.previous_page %}
    <a href="{{ paginator.previous_page_path | prepend: site.baseurl | replace: '//', '/' }}">&laquo; Prev</a>
  {% else %}
    <span>&laquo; Prev</span>
  {% endif %}

  {% for page in (1..paginator.total_pages) %}
    {% if page == paginator.page %}
      <em>{{ page }}</em>
    {% elsif page == 1 %}
      <a href="{{ '/index.html' | prepend: site.baseurl | replace: '//', '/' }}">{{ page }}</a>
    {% else %}
      <a href="{{ site.paginate_path | prepend: site.baseurl | replace: '//', '/' | replace: ':num', page }}">{{ page }}</a>
    {% endif %}
  {% endfor %}

  {% if paginator.next_page %}
    <a href="{{ paginator.next_page_path | prepend: site.baseurl | replace: '//', '/' }}">Next &raquo;</a>
  {% else %}
    <span>Next &raquo;</span>
  {% endif %}
</div>
{% endif %}
{% endraw %}
{% endhighlight %}<|MERGE_RESOLUTION|>--- conflicted
+++ resolved
@@ -12,17 +12,11 @@
 <div class="note info">
   <h5>Pagination only works within HTML files</h5>
   <p>
-<<<<<<< HEAD
-    Pagination does not work with Markdown or Textile files in your Jekyll
-    site. It will only work when used within HTML files. Since you’ll likely be
-    using this for the list of Posts, this shouldn’t be an issue.
-=======
     Pagination does not work from within Markdown or Textile files from
-    your Jekyll site.  Pagination works when called from within the HTML
+    your Jekyll site. Pagination works when called from within the HTML
     file, named <code>index.html</code>, which optionally may reside in and
     produce pagination from within a subdirectory, via the
     <code>pagination_path</code> configuration value.
->>>>>>> c916f08a
   </p>
 </div>
 
