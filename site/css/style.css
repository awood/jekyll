/* Base */

* {
  box-sizing: border-box;
  -webkit-box-sizing: border-box;
  -moz-box-sizing: border-box;
}

body {
  font-family: Lato, 'Helvetica Neue', Helvetica, Arial, sans-serif;
  font-size: 21px;
  font-weight: 300;
  color: #ddd;
  background: #333;
  border-top: 5px solid #fc0;
  box-shadow: inset 0 3px 30px rgba(0,0,0,.3);
  text-shadow: 0 1px 3px rgba(0,0,0,.5);
}

.clear {
  display: block;
}

.clear:after {
  content: " ";
  display: block;
  height: 0;
  clear: both;
  visibility: hidden;
}

/* Sections */

body > header, body > section, body > footer {
  float: left;
  width: 100%;
  clear: both;
}

/* Header */

body > header h1, body > header nav {
  display: inline-block;
}

body > header h1 span {
  display: none;
}

nav ul {
  padding: 0;
  margin: 0;
}

nav li {
  display: inline-block;
}

.main-nav {
  margin-top: 52px;
}

.main-nav li {
  margin-right: 10px;
}

.main-nav li a {
  border-radius: 5px;
  font-weight: 800;
  font-size: 14px;
  padding: 0.5em 1em;
  text-shadow: none;
  text-transform: uppercase;
  transition: all .25s;
   -moz-transition: all .25s;
   -webkit-transition: all .25s;
}

.main-nav li a:hover {
  background: #252525;
  box-shadow: inset 0 1px 3px rgba(0,0,0,.5), 0 1px 0 rgba(255,255,255,.1);
  text-shadow: 0 1px 3px rgba(0,0,0,.5);
}

.main-nav li.current a {
  background: #fc0;
  color: #222;
  box-shadow: inset 0 1px 0 rgba(255,255,255,.5), 0 1px 5px rgba(0,0,0,.5);
  text-shadow: 0 1px 0 rgba(255,255,255,.3);
}

.mobile-nav ul {
  overflow: hidden;
  width: 100%;
  display: table;
}

.mobile-nav a {
  float: left;
  width: 100%;
  background: #333;
  color: #fc0;
  text-align: center;
  text-transform: uppercase;
  font-size: 14px;
  font-weight: 800;
  padding: 5px 0;
  border-radius: 5px;
}

.mobile-nav .current a {
  background: #fc0;
  color: #222;
  box-shadow: inset 0 1px 0 rgba(255,255,255,.5), 0 1px 5px rgba(0,0,0,.5);
  text-shadow: 0 1px 0 rgba(255,255,255,.3);
}

.mobile-nav li {
  display: table-cell;
  width: 33.3%;
  padding: 8px;
}

@media (max-width: 768px){
  .main-nav ul {
    text-align: right;
  }
}
@media (max-width: 720px){
  .main-nav .show-on-mobiles {
    display: inline;
  }
  .main-nav .hide-on-mobiles {
    display: none;
  }
}

/* Footer */

body > footer {
  background: #222;
  font-size: 16px;
  padding-bottom: 5px;
  color: #888;
  margin-top: 40px;
}

body > footer a {
  color: #fff;
}

body > footer .align-right p, body > footer img {
  display: inline-block;
}

body > footer img {
  position: relative;
  top: 14px;
  margin-left: 5px;
  width: 100px;
  height: 44px;
  opacity: .8;
  padding: 1px;
  -webkit-transition: opacity .2s;
  -moz-transition: opacity .2s;
  transition: opacity .2s;
}

body > footer a:hover img {
  opacity: 1;
}

@media (max-width: 568px){
  footer .one-third p {
    margin-bottom: 0;
  }
  footer .two-thirds p {
    margin-top: -20px;
  }
}

/* Intro */

.intro .unit {
  padding: 10px 0 40px;
}

.intro p {
  font-size: 1.75em;
  line-height: 1em;
  margin: 0;
}

@media (min-width: 569px){
  .intro p {
    font-size: 3.2em;
  }
}

/* Quickstart */

.quickstart {
  background: #3F1F1F;
  color: #fff;
  margin: 60px 0;
  box-shadow: inset 0 3px 10px rgba(0,0,0,.4);
}

.quickstart .content {
  padding: 0px 0;
}

.quickstart h4 {
  font-size: 24px;
  line-height: 24px;
  margin-top: 20px;
  text-shadow: 0 1px 3px rgba(0,0,0,.8);
}

.quickstart .code {
  font-size: 12px;
  display: block;
  margin: 0 0 -30px;
}

@media (min-width: 768px){
  .quickstart .code {
    font-size: 18px;
    margin: -30px 0;
    float: right;
  }
  .quickstart h4 {
    margin: 40px 0 0;
    text-align: center;
  }
}

/* Code */

.quickstart .code {
  display: block;
  padding: 0;
  font-family: Menlo, Consolas, "Courier New", Courier, "Liberation Mono", monospace;
  line-height: 1.3em;
}

.quickstart .code .title {
  display: block;
  text-align: center;
  margin: 0 20px;
  padding: 5px 0;
  border-radius: 5px 5px 0 0;
  box-shadow: box-shadow: 0 3px 10px rgba(0,0,0,.5);
  font-family: 'Helvetica Neue', Helvetica, Arial, sans-serif;
  font-size: 16px;
  font-weight: normal;
  color: #444;
  text-shadow: 0 1px 0 rgba(255,255,255,.5);
  background: #f7f7f7;
  background: url(data:image/svg+xml;base64,PD94bWwgdmVyc2lvbj0iMS4wIiA/Pgo8c3ZnIHhtbG5zPSJodHRwOi8vd3d3LnczLm9yZy8yMDAwL3N2ZyIgd2lkdGg9IjEwMCUiIGhlaWdodD0iMTAwJSIgdmlld0JveD0iMCAwIDEgMSIgcHJlc2VydmVBc3BlY3RSYXRpbz0ibm9uZSI+CiAgPGxpbmVhckdyYWRpZW50IGlkPSJncmFkLXVjZ2ctZ2VuZXJhdGVkIiBncmFkaWVudFVuaXRzPSJ1c2VyU3BhY2VPblVzZSIgeDE9IjAlIiB5MT0iMCUiIHgyPSIwJSIgeTI9IjEwMCUiPgogICAgPHN0b3Agb2Zmc2V0PSIwJSIgc3RvcC1jb2xvcj0iI2Y3ZjdmNyIgc3RvcC1vcGFjaXR5PSIxIi8+CiAgICA8c3RvcCBvZmZzZXQ9IjclIiBzdG9wLWNvbG9yPSIjY2ZjZmNmIiBzdG9wLW9wYWNpdHk9IjEiLz4KICAgIDxzdG9wIG9mZnNldD0iMTAwJSIgc3RvcC1jb2xvcj0iI2FhYWFhYSIgc3RvcC1vcGFjaXR5PSIxIi8+CiAgPC9saW5lYXJHcmFkaWVudD4KICA8cmVjdCB4PSIwIiB5PSIwIiB3aWR0aD0iMSIgaGVpZ2h0PSIxIiBmaWxsPSJ1cmwoI2dyYWQtdWNnZy1nZW5lcmF0ZWQpIiAvPgo8L3N2Zz4=);
  background: -moz-linear-gradient(top,  #f7f7f7 0%, #cfcfcf 7%, #aaaaaa 100%);
  background: -webkit-gradient(linear, left top, left bottom, color-stop(0%,#f7f7f7), color-stop(7%,#cfcfcf), color-stop(100%,#aaaaaa));
  background: -webkit-linear-gradient(top,  #f7f7f7 0%,#cfcfcf 7%,#aaaaaa 100%);
  background: -o-linear-gradient(top,  #f7f7f7 0%,#cfcfcf 7%,#aaaaaa 100%);
  background: -ms-linear-gradient(top,  #f7f7f7 0%,#cfcfcf 7%,#aaaaaa 100%);
  background: linear-gradient(top,  #f7f7f7 0%,#cfcfcf 7%,#aaaaaa 100%);
  filter: progid:DXImageTransform.Microsoft.gradient( startColorstr='#f7f7f7', endColorstr='#aaaaaa',GradientType=0 );
  border-bottom: 1px solid #111;
}

.quickstart .code .shell {
  padding: 20px;
  text-shadow: none;
  margin: 0 20px;
  background: #3d3d3d;
  border-radius: 0 0 5px 5px;
  box-shadow: 0 5px 30px rgba(0,0,0,.3);
}

.quickstart .code .line {
  display: block;
  margin: 0;
  padding: 0;
}

.quickstart .code .line span {
  display: inline-block;
}

.quickstart .code .path {
  color: #87ceeb;
}

.quickstart .code .prompt {
  color: #cd5c5c;
}

.quickstart .code .command {
  color: #f0e68c;
}

.quickstart .code .output {
  color: #888;
}

/* Free Hosting */

.free-hosting .pane {
  background: #444;
  border-radius: 10px;
  text-shadow: none;
  position: relative;
  padding: 0 20px 30px;
}

.free-hosting img {
  margin: -30px 0 0;
  width: 180px;
  height: 150px;
}

.free-hosting h2 {
  font-size: 28px;
}

.free-hosting p,
.free-hosting a {
  font-size: 16px;
}

.free-hosting p {
  margin: .75em 0;
}

@media (min-width: 768px){
  .free-hosting img {
    float: left;
    margin: -20px -30px -30px -50px;
    width: 300px;
    height: 251px;
  }
  .free-hosting .pane-content {
    margin-top: 35px;
    padding-right: 30px;
  }
  .free-hosting p,
  .free-hosting a {
    font-size: 18px;
  }
  .free-hosting .pane:after {
    content: " ";
    float: right;
    background: url(../img/footer-arrow.png) top left no-repeat;
    width: 73px;
    height: 186px;
    position: absolute;
    right: 0;
    bottom: -30px;
  }
}

/* Documentation */

.docs .content {
  padding: 0;
}

.docs article {
  background: #444;
  border-radius: 10px;
  padding: 20px;
  margin: 0 10px;
  box-shadow: 0 3px 10px rgba(0,0,0,.1);
  min-height: 800px;
  font-size: 16px;
}

@media (max-width: 568px){
  .docs article {
    margin: 0;
  }
}

@media (min-width: 768px){
  .docs article {
    padding: 40px 40px 30px;
    font-size: 21px;
  }
}

.docs aside {
  padding-top: 30px;
}

.docs aside h4 {
  text-transform: uppercase;
  font-size: 14px;
  font-weight: 700;
  padding: 0 0 10px 30px;
  margin-left: -30px;
  display: inline-block;
  border-bottom: 1px solid #c00;
}

.docs aside ul {
  padding-left: 0;
}

.docs aside li {
  list-style-type: none;
}

.docs aside li a {
  font-size: 16px;
  position: relative
}

.docs aside li.current a:before {
  content: "";
  border-color: transparent transparent transparent #444;
  border-style: solid;
  border-width: 10px;
  width: 0;
  height: 0;
  position: absolute;
  top: 0;
  left: -30px;
}

.section-nav {
  text-align: center;
  padding-top: 40px;
  position: relative;
  background: url(../img/article-footer.png) top center no-repeat;
  margin: 40px -20px 10px;
}

.section-nav > div {
  width: 49.5%;
}

.section-nav a, .section-nav span {
  color: #fff;
  font-size: 16px;
  text-transform: uppercase;
  font-weight: 700;
  padding: 8px 12px 10px;
  border-radius: 5px;
  /*border: 1px solid #333;*/
  background: #999;
  box-shadow: 0 1px 3px rgba(0,0,0,.3), inset 0 1px 1px rgba(255,255,255,.5);
  background: #777;
}

.section-nav a:hover {
  color: #fff;
  background: #888;
}

.section-nav .next, .section-nav .prev {
  position: relative;
}

.section-nav .next:after, .section-nav .prev:before {
  font-size: 36px;
  color: #222;
  font-weight: 800;
  text-shadow: 0 1px 0 rgba(255,255,255,.4);
  position: absolute;
  top: -7px;
}

.section-nav .next:after {
  content: "›";
  right: 10px;
}

.section-nav .prev:before {
  content: "‹";
  left: 10px;
}

.section-nav .prev, .section-nav .prev:hover {
  /*float: left;*/
  padding-left: 30px;
}

.section-nav .next, .section-nav .next:hover {
  /*float: right;*/
  padding-right: 30px;
}

.section-nav .disabled {
  opacity: .5;
  /*filter: alpha*/
  cursor: default;
}

.docs-nav-mobile select {
  width: 100%;
}

/* Code Highlighting */


pre, code {
  white-space: pre;
  display: inline-block;
  margin: 0;
  padding: 0;
  font-family: Menlo, Consolas, "Courier New", Courier, "Liberation Mono", monospace;
  font-size: 14px;
  padding: 0 .5em;
  line-height: 1.8em;
}

<<<<<<< HEAD
@media (min-width: 768px){
  pre, code {
    font-size: 16px;
  }
}

.highlight, p > pre, p > code {
=======
.highlight, p > pre, p > code, p > nobr > code, li > code {
>>>>>>> 40b587c4
  background: #333;
  color: #fff;
  border-radius: 5px;
  box-shadow: inset 0 1px 10px rgba(0,0,0,.3),
    0 1px 0 rgba(255,255,255,.1),
    0 -1px 0 rgba(0,0,0,.5);
}

.highlight {
  padding: 10px 0;
  width: 100%;
  overflow: scroll;
}

/* HTML Elements */

h1, h2, h3, h4, h5, h6 {
  margin: 0;
}

a {
  color: #fc0;
  text-decoration: none;
  transition: all .25s;
   -moz-transition: all .25s;
   -webkit-transition: all .25s;
}

a:hover {
  color: #f90;
}

strong {
  font-weight: 700;
}

p {
  line-height: 1.5em;
}

.left { float: left; }
.right { float: right; }
.align-right { text-align: right; }
.align-left { text-align: left; }
.align-center { text-align: center; }

/* Article HTML */

article h2,
article h3,
article h4,
article h5,
article h6 {
  margin: 1em 0;
}

article h4 {
  color: #fff;
}

h5, h6 {
  font-size: 1em;
  font-style: italic;
}

article ul li p {
  margin: 0;
}

article ul li, article ol li {
  line-height: 1.5em;
  margin-bottom: 0.5em;
}

article ul li blockquote {
  margin: 10px 0;
}

blockquote {
  border-left: 2px solid #777;
  padding-left: 20px;
  font-style: italic;
  font-size: 18px;
  font-weight: 500;
}


/* Tables */

table {
  width: 100%;
  background: #555;
  margin: .5em 0;
  border-radius: 5px;
  box-shadow: 0 1px 3px rgba(0,0,0,.3);
}

thead {
  border-top-left-radius: 5px;
  border-top-right-radius: 5px;
  color: #fff;
  background: #3a3a3a;
  background: url(data:image/svg+xml;base64,PD94bWwgdmVyc2lvbj0iMS4wIiA/Pgo8c3ZnIHhtbG5zPSJodHRwOi8vd3d3LnczLm9yZy8yMDAwL3N2ZyIgd2lkdGg9IjEwMCUiIGhlaWdodD0iMTAwJSIgdmlld0JveD0iMCAwIDEgMSIgcHJlc2VydmVBc3BlY3RSYXRpbz0ibm9uZSI+CiAgPGxpbmVhckdyYWRpZW50IGlkPSJncmFkLXVjZ2ctZ2VuZXJhdGVkIiBncmFkaWVudFVuaXRzPSJ1c2VyU3BhY2VPblVzZSIgeDE9IjAlIiB5MT0iMCUiIHgyPSIwJSIgeTI9IjEwMCUiPgogICAgPHN0b3Agb2Zmc2V0PSIwJSIgc3RvcC1jb2xvcj0iIzNhM2EzYSIgc3RvcC1vcGFjaXR5PSIxIi8+CiAgICA8c3RvcCBvZmZzZXQ9IjEwMCUiIHN0b3AtY29sb3I9IiMxZTFlMWUiIHN0b3Atb3BhY2l0eT0iMSIvPgogIDwvbGluZWFyR3JhZGllbnQ+CiAgPHJlY3QgeD0iMCIgeT0iMCIgd2lkdGg9IjEiIGhlaWdodD0iMSIgZmlsbD0idXJsKCNncmFkLXVjZ2ctZ2VuZXJhdGVkKSIgLz4KPC9zdmc+);
  background: -moz-linear-gradient(top,  #3a3a3a 0%, #1e1e1e 100%);
  background: -webkit-gradient(linear, left top, left bottom, color-stop(0%,#3a3a3a), color-stop(100%,#1e1e1e));
  background: -webkit-linear-gradient(top,  #3a3a3a 0%,#1e1e1e 100%);
  background: -o-linear-gradient(top,  #3a3a3a 0%,#1e1e1e 100%);
  background: -ms-linear-gradient(top,  #3a3a3a 0%,#1e1e1e 100%);
  background: linear-gradient(to bottom,  #3a3a3a 0%,#1e1e1e 100%);
  filter: progid:DXImageTransform.Microsoft.gradient( startColorstr='#3a3a3a', endColorstr='#1e1e1e',GradientType=0 );
}

thead th {
  position: relative;
  box-shadow: inset 0 1px 0 rgba(255,255,255,.1);
}

thead th:first-child {
  border-top-left-radius: 5px;
}

thead th:last-child {
  border-top-right-radius: 5px;
}

td {
  padding: .5em .75em;
}

td p {
  margin: 0;
}

th {
  text-transform: uppercase;
  font-size: 16px;
  padding: .5em .75em;
  text-shadow: 0 -1px 0 rgba(0,0,0,.9);
  color: #888;
}

tbody td {
  border-top: 1px solid rgba(0,0,0,.1);
  box-shadow: inset 0 1px 0 rgba(255,255,255,.1);
  background: url(data:image/svg+xml;base64,PD94bWwgdmVyc2lvbj0iMS4wIiA/Pgo8c3ZnIHhtbG5zPSJodHRwOi8vd3d3LnczLm9yZy8yMDAwL3N2ZyIgd2lkdGg9IjEwMCUiIGhlaWdodD0iMTAwJSIgdmlld0JveD0iMCAwIDEgMSIgcHJlc2VydmVBc3BlY3RSYXRpbz0ibm9uZSI+CiAgPGxpbmVhckdyYWRpZW50IGlkPSJncmFkLXVjZ2ctZ2VuZXJhdGVkIiBncmFkaWVudFVuaXRzPSJ1c2VyU3BhY2VPblVzZSIgeDE9IjAlIiB5MT0iMCUiIHgyPSIwJSIgeTI9IjEwMCUiPgogICAgPHN0b3Agb2Zmc2V0PSIwJSIgc3RvcC1jb2xvcj0iI2ZmZmZmZiIgc3RvcC1vcGFjaXR5PSIwLjEiLz4KICAgIDxzdG9wIG9mZnNldD0iMTAwJSIgc3RvcC1jb2xvcj0iI2ZmZmZmZiIgc3RvcC1vcGFjaXR5PSIwIi8+CiAgPC9saW5lYXJHcmFkaWVudD4KICA8cmVjdCB4PSIwIiB5PSIwIiB3aWR0aD0iMSIgaGVpZ2h0PSIxIiBmaWxsPSJ1cmwoI2dyYWQtdWNnZy1nZW5lcmF0ZWQpIiAvPgo8L3N2Zz4=);
  background: -moz-linear-gradient(top,  rgba(255,255,255,0.1) 0%, rgba(255,255,255,0) 100%);
  background: -webkit-gradient(linear, left top, left bottom, color-stop(0%,rgba(255,255,255,0.1)), color-stop(100%,rgba(255,255,255,0)));
  background: -webkit-linear-gradient(top,  rgba(255,255,255,0.1) 0%,rgba(255,255,255,0) 100%);
  background: -o-linear-gradient(top,  rgba(255,255,255,0.1) 0%,rgba(255,255,255,0) 100%);
  background: -ms-linear-gradient(top,  rgba(255,255,255,0.1) 0%,rgba(255,255,255,0) 100%);
  background: linear-gradient(to bottom,  rgba(255,255,255,0.1) 0%,rgba(255,255,255,0) 100%);
  filter: progid:DXImageTransform.Microsoft.gradient( startColorstr='#1affffff', endColorstr='#00ffffff',GradientType=0 );
}

td p {
  font-size: 16px;
}

td p code {
  font-size: 14px;
}

code.option, th .option, code.filter, th .filter {
  color: #50B600;
}

code.flag, th .flag, code.output, th .output {
  color: #049DCE;
}

code.option, code.flag, code.filter, code.output {
  margin-bottom: 2px;
}

/* Note types */

.note {
  margin: 30px 0;
  margin-left: -30px;
  padding: 20px 20px 24px;
  padding-left: 50px;
  border-radius:  0px 5px 5px 0px;
  position: relative;
  box-shadow: 0 1px 5px rgba(0, 0, 0, .3), inset 0 1px 0 rgba(255,255,255,.2), inset 0 -1px 0 rgba(0,0,0,.3);
  background: #7e6d42;
  background: url(data:image/svg+xml;base64,PD94bWwgdmVyc2lvbj0iMS4wIiA/Pgo8c3ZnIHhtbG5zPSJodHRwOi8vd3d3LnczLm9yZy8yMDAwL3N2ZyIgd2lkdGg9IjEwMCUiIGhlaWdodD0iMTAwJSIgdmlld0JveD0iMCAwIDEgMSIgcHJlc2VydmVBc3BlY3RSYXRpbz0ibm9uZSI+CiAgPGxpbmVhckdyYWRpZW50IGlkPSJncmFkLXVjZ2ctZ2VuZXJhdGVkIiBncmFkaWVudFVuaXRzPSJ1c2VyU3BhY2VPblVzZSIgeDE9IjAlIiB5MT0iMCUiIHgyPSIwJSIgeTI9IjEwMCUiPgogICAgPHN0b3Agb2Zmc2V0PSIwJSIgc3RvcC1jb2xvcj0iIzdlNmQ0MiIgc3RvcC1vcGFjaXR5PSIxIi8+CiAgICA8c3RvcCBvZmZzZXQ9IjEwMCUiIHN0b3AtY29sb3I9IiM1YzRlMzUiIHN0b3Atb3BhY2l0eT0iMSIvPgogIDwvbGluZWFyR3JhZGllbnQ+CiAgPHJlY3QgeD0iMCIgeT0iMCIgd2lkdGg9IjEiIGhlaWdodD0iMSIgZmlsbD0idXJsKCNncmFkLXVjZ2ctZ2VuZXJhdGVkKSIgLz4KPC9zdmc+);
  background: -moz-linear-gradient(top,  #7e6d42 0%, #5c4e35 100%);
  background: -webkit-gradient(linear, left top, left bottom, color-stop(0%,#7e6d42), color-stop(100%,#5c4e35));
  background: -webkit-linear-gradient(top,  #7e6d42 0%,#5c4e35 100%);
  background: -o-linear-gradient(top,  #7e6d42 0%,#5c4e35 100%);
  background: -ms-linear-gradient(top,  #7e6d42 0%,#5c4e35 100%);
  background: linear-gradient(to bottom,  #7e6d42 0%,#5c4e35 100%);
  filter: progid:DXImageTransform.Microsoft.gradient( startColorstr='#7e6d42', endColorstr='#5c4e35',GradientType=0 );
}

@media (max-width: 568px){
  .note {
    margin-right: -30px;
  }
}

@media (min-width: 768px){
  .note {
    margin-left: -50px;
  }
}

.note:before {
  content: "";
  position: absolute;
  top: -10px;
  left: 0px;
  border-color: transparent #222 #222 transparent;
  border-style: solid;
  border-width: 5px;
  width: 0;
  height: 0;
}

.note h5, .note p {
  margin: 0;
  color: #fff;
}

.note h5 {
  line-height: 1.5em;
  font-weight: 800;
  font-style: normal;
}

.note p {
  font-weight: 400;
  font-size: .75em;
}

.info {
  background: #0389aa;
  background: url(data:image/svg+xml;base64,PD94bWwgdmVyc2lvbj0iMS4wIiA/Pgo8c3ZnIHhtbG5zPSJodHRwOi8vd3d3LnczLm9yZy8yMDAwL3N2ZyIgd2lkdGg9IjEwMCUiIGhlaWdodD0iMTAwJSIgdmlld0JveD0iMCAwIDEgMSIgcHJlc2VydmVBc3BlY3RSYXRpbz0ibm9uZSI+CiAgPGxpbmVhckdyYWRpZW50IGlkPSJncmFkLXVjZ2ctZ2VuZXJhdGVkIiBncmFkaWVudFVuaXRzPSJ1c2VyU3BhY2VPblVzZSIgeDE9IjAlIiB5MT0iMCUiIHgyPSIwJSIgeTI9IjEwMCUiPgogICAgPHN0b3Agb2Zmc2V0PSIwJSIgc3RvcC1jb2xvcj0iIzAzODlhYSIgc3RvcC1vcGFjaXR5PSIxIi8+CiAgICA8c3RvcCBvZmZzZXQ9IjEwMCUiIHN0b3AtY29sb3I9IiMwMDYxN2YiIHN0b3Atb3BhY2l0eT0iMSIvPgogIDwvbGluZWFyR3JhZGllbnQ+CiAgPHJlY3QgeD0iMCIgeT0iMCIgd2lkdGg9IjEiIGhlaWdodD0iMSIgZmlsbD0idXJsKCNncmFkLXVjZ2ctZ2VuZXJhdGVkKSIgLz4KPC9zdmc+);
  background: -moz-linear-gradient(top,  #0389aa 0%, #00617f 100%);
  background: -webkit-gradient(linear, left top, left bottom, color-stop(0%,#0389aa), color-stop(100%,#00617f));
  background: -webkit-linear-gradient(top,  #0389aa 0%,#00617f 100%);
  background: -o-linear-gradient(top,  #0389aa 0%,#00617f 100%);
  background: -ms-linear-gradient(top,  #0389aa 0%,#00617f 100%);
  background: linear-gradient(to bottom,  #0389aa 0%,#00617f 100%);
  filter: progid:DXImageTransform.Microsoft.gradient( startColorstr='#0389aa', endColorstr='#00617f',GradientType=0 );
}

.warning {
  background: #9e2812;
  background: url(data:image/svg+xml;base64,PD94bWwgdmVyc2lvbj0iMS4wIiA/Pgo8c3ZnIHhtbG5zPSJodHRwOi8vd3d3LnczLm9yZy8yMDAwL3N2ZyIgd2lkdGg9IjEwMCUiIGhlaWdodD0iMTAwJSIgdmlld0JveD0iMCAwIDEgMSIgcHJlc2VydmVBc3BlY3RSYXRpbz0ibm9uZSI+CiAgPGxpbmVhckdyYWRpZW50IGlkPSJncmFkLXVjZ2ctZ2VuZXJhdGVkIiBncmFkaWVudFVuaXRzPSJ1c2VyU3BhY2VPblVzZSIgeDE9IjAlIiB5MT0iMCUiIHgyPSIwJSIgeTI9IjEwMCUiPgogICAgPHN0b3Agb2Zmc2V0PSIwJSIgc3RvcC1jb2xvcj0iIzllMjgxMiIgc3RvcC1vcGFjaXR5PSIxIi8+CiAgICA8c3RvcCBvZmZzZXQ9IjEwMCUiIHN0b3AtY29sb3I9IiM2ZjBkMGQiIHN0b3Atb3BhY2l0eT0iMSIvPgogIDwvbGluZWFyR3JhZGllbnQ+CiAgPHJlY3QgeD0iMCIgeT0iMCIgd2lkdGg9IjEiIGhlaWdodD0iMSIgZmlsbD0idXJsKCNncmFkLXVjZ2ctZ2VuZXJhdGVkKSIgLz4KPC9zdmc+);
  background: -moz-linear-gradient(top,  #9e2812 0%, #6f0d0d 100%);
  background: -webkit-gradient(linear, left top, left bottom, color-stop(0%,#9e2812), color-stop(100%,#6f0d0d));
  background: -webkit-linear-gradient(top,  #9e2812 0%,#6f0d0d 100%);
  background: -o-linear-gradient(top,  #9e2812 0%,#6f0d0d 100%);
  background: -ms-linear-gradient(top,  #9e2812 0%,#6f0d0d 100%);
  background: linear-gradient(to bottom,  #9e2812 0%,#6f0d0d 100%);
  filter: progid:DXImageTransform.Microsoft.gradient( startColorstr='#9e2812', endColorstr='#6f0d0d',GradientType=0 );
}

.info:before {
  border-color: transparent #00617f #00617f transparent;
}

.warning:before {
  border-color: transparent #6f0d0d #6f0d0d transparent;
}

.note:after {
  content: "★";
  color: #fc0;
  position: absolute;
  top: 14px;
  left: 14px;
  font-size: 28px;
  font-weight: bold;
  text-shadow: 0 -1px 0 rgba(0,0,0,.5);
}

.info:after {
  content: "ⓘ";
  color: #fff;
  position: absolute;
  top: 15px;
  left: 15px;
  font-size: 28px;
  font-weight: bold;
  text-shadow: 0 -1px 0 rgba(0,0,0,.5);
}

.warning:after {
  content: "‼";
  color: #fc0;
  position: absolute;
  top: 15px;
  left: 15px;
  font-size: 32px;
  font-weight: bold;
  text-shadow: 0 -1px 0 rgba(0,0,0,.5);
}

/* Responsive tables */

@media (max-width: 768px){
  .mobile-side-scroller {
    overflow-x: scroll;
    margin: 0 -40px;
    padding: 0 10px;
  }
}<|MERGE_RESOLUTION|>--- conflicted
+++ resolved
@@ -514,17 +514,13 @@
   line-height: 1.8em;
 }
 
-<<<<<<< HEAD
 @media (min-width: 768px){
   pre, code {
     font-size: 16px;
   }
 }
 
-.highlight, p > pre, p > code {
-=======
 .highlight, p > pre, p > code, p > nobr > code, li > code {
->>>>>>> 40b587c4
   background: #333;
   color: #fff;
   border-radius: 5px;
