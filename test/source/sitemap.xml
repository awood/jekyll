---
layout: nil
---
<?xml version="1.0" encoding="UTF-8"?>
<urlset 
  xmlns:xsi="http://www.w3.org/2001/XMLSchema-instance" xsi:schemaLocation="http://www.sitemaps.org/schemas/sitemap/0.9 http://www.sitemaps.org/schemas/sitemap/0.9/sitemap.xsd" xmlns="http://www.sitemaps.org/schemas/sitemap/0.9"> 

<<<<<<< HEAD
  <url>
    <loc>http://example.com</loc>
    <lastmod>{{ site.time | date: "%Y-%m-%d" }}</lastmod>
    <changefreq>daily</changefreq>
    <priority>1.0</priority>
  </url>

  {% for post in site.posts %}
  <url>
    <loc>http://example.com/{{ post.url }}/</loc>
    <lastmod>{{ post.date | date: "%Y-%m-%d" }}</lastmod>
    <changefreq>monthly</changefreq>
    <priority>0.2</priority>
  </url>
  {% endfor %}
=======
  <url>
    <loc>http://example.com</loc>
    <lastmod>{{ site.time | date: "%Y-%m-%d" }}</lastmod>
    <changefreq>daily</changefreq>
    <priority>1.0</priority>
  </url>

  {% for post in site.posts %}
  <url>
    <loc>http://example.com{{ post.url }}/</loc>
    <lastmod>{{ post.date | date: "%Y-%m-%d" }}</lastmod>
    <changefreq>monthly</changefreq>
    <priority>0.2</priority>
  </url>
  {% endfor %}
  
  {% for page in site.html_pages %}
  <url>
    <loc>http://example.com{{ page.url }}</loc>
    <lastmod>{{ site.time | date: "%Y-%m-%d" }}</lastmod>
    {% if page.changefreq %}<changefreq>{{ page.changefreq }}</changefreq>{% endif %}
    {% if page.priority %}<priority>{{ page.priority }}</priority>{% endif %}
  </url>  
  {% endfor %}  
>>>>>>> 80b13a81
</urlset><|MERGE_RESOLUTION|>--- conflicted
+++ resolved
@@ -5,23 +5,6 @@
 <urlset 
   xmlns:xsi="http://www.w3.org/2001/XMLSchema-instance" xsi:schemaLocation="http://www.sitemaps.org/schemas/sitemap/0.9 http://www.sitemaps.org/schemas/sitemap/0.9/sitemap.xsd" xmlns="http://www.sitemaps.org/schemas/sitemap/0.9"> 
 
-<<<<<<< HEAD
-  <url>
-    <loc>http://example.com</loc>
-    <lastmod>{{ site.time | date: "%Y-%m-%d" }}</lastmod>
-    <changefreq>daily</changefreq>
-    <priority>1.0</priority>
-  </url>
-
-  {% for post in site.posts %}
-  <url>
-    <loc>http://example.com/{{ post.url }}/</loc>
-    <lastmod>{{ post.date | date: "%Y-%m-%d" }}</lastmod>
-    <changefreq>monthly</changefreq>
-    <priority>0.2</priority>
-  </url>
-  {% endfor %}
-=======
   <url>
     <loc>http://example.com</loc>
     <lastmod>{{ site.time | date: "%Y-%m-%d" }}</lastmod>
@@ -46,5 +29,4 @@
     {% if page.priority %}<priority>{{ page.priority }}</priority>{% endif %}
   </url>  
   {% endfor %}  
->>>>>>> 80b13a81
 </urlset>