--- conflicted
+++ resolved
@@ -221,18 +221,11 @@
 
       should "keep config between build and serve" do
         custom_options = {
-<<<<<<< HEAD
           "config"          => %w(_config.yml _development.yml),
           "serving"         => true,
           "livereload_port" => Jekyll::Commands::Serve.singleton_class::LIVERELOAD_PORT,
           "url"             => "http://localhost:4000",
           "watch"           => false # for not having guard output when running the tests
-=======
-          "config"  => %w(_config.yml _development.yml),
-          "serving" => true,
-          "watch"   => false, # for not having guard output when running the tests
-          "url"     => "http://localhost:4000",
->>>>>>> c48b12ba
         }
 
         expect(Jekyll::Commands::Serve).to receive(:process).with(custom_options)
