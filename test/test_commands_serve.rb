require "webrick"
require "mercenary"
require "helper"
require "openssl"
require "httpclient"
require "tmpdir"
require "thread"

class TestCommandsServe < JekyllUnitTest
  def custom_opts(what)
    @cmd.send(
      :webrick_opts, what
    )
  end

  def start_server(opts)
    @thread = Thread.new do
      Jekyll::Commands::Serve.start(opts)
    end

    Jekyll::Commands::Serve.mutex.synchronize do
      unless Jekyll::Commands::Serve.running?
        Jekyll::Commands::Serve.run_cond.wait(Jekyll::Commands::Serve.mutex)
      end
    end
  end

  def serve(opts)
    allow(Jekyll).to receive(:configuration).and_return(opts)
    allow(Jekyll::Commands::Build).to receive(:process)

    start_server(opts)

    opts
  end

  context "using LiveReload" do
    setup do
      @temp_dir = Dir.mktmpdir("jekyll_livereload_test")
      @destination = File.join(@temp_dir, "_site")
      Dir.mkdir(@destination) || flunk("Could not make directory #{@destination}")
      @client = HTTPClient.new
      @client.connect_timeout = 5
      @standard_options = {
        "port"            => 4000,
        "host"            => "localhost",
        "baseurl"         => "",
        "detach"          => false,
        "livereload"      => true,
        "source"          => @temp_dir,
        "destination"     => @destination,
        "livereload_port" => Jekyll::Commands::Serve.singleton_class::LIVERELOAD_PORT
      }

      site = instance_double(Jekyll::Site)
      simple_page = <<-HTML.gsub(%r!^\s*!, "")
      <!DOCTYPE HTML>
      <html lang="en-US">
      <head>
        <meta charset="UTF-8">
        <title>Hello World</title>
      </head>
      <body>
        <p>Hello!  I am a simple web page.</p>
      </body>
      </html>
      HTML

      File.open(File.join(@destination, "hello.html"), "w") do |f|
        f.write(simple_page)
      end
      allow(Jekyll::Site).to receive(:new).and_return(site)
    end

    teardown do
      capture_io do
        Jekyll::Commands::Serve.shutdown
      end

      Jekyll::Commands::Serve.mutex.synchronize do
        if Jekyll::Commands::Serve.running?
          Jekyll::Commands::Serve.run_cond.wait(Jekyll::Commands::Serve.mutex)
        end
      end

      FileUtils.remove_entry_secure(@temp_dir, true)
    end

    should "serve livereload.js over HTTP on the default LiveReload port" do
      opts = serve(@standard_options)
      content = @client.get_content(
        "http://#{opts["host"]}:#{opts["livereload_port"]}/livereload.js"
      )
      assert_match(%r!LiveReload.on!, content)
    end

    should "serve livereload.js over HTTPS" do
      skip("EventMachine TLS support is dodgy in JRuby") if jruby?
      key = File.join(File.dirname(__FILE__), "fixtures", "test.key")
      cert = File.join(File.dirname(__FILE__), "fixtures", "test.crt")

      FileUtils.cp(key, @temp_dir)
      FileUtils.cp(cert, @temp_dir)
      opts = serve(@standard_options.merge(
        "ssl_cert" => "test.crt",
        "ssl_key"  => "test.key"
      ))

      @client.ssl_config.add_trust_ca(cert)
      content = @client.get_content(
        "https://#{opts["host"]}:#{opts["livereload_port"]}/livereload.js"
      )
      assert_match(%r!LiveReload.on!, content)
    end

    should "use wss when SSL options are provided" do
      key = File.join(File.dirname(__FILE__), "fixtures", "test.key")
      cert = File.join(File.dirname(__FILE__), "fixtures", "test.crt")

      FileUtils.cp(key, @temp_dir)
      FileUtils.cp(cert, @temp_dir)
      opts = serve(@standard_options.merge(
        "ssl_cert" => "test.crt",
        "ssl_key"  => "test.key"
      ))

      @client.ssl_config.add_trust_ca(cert)
      content = @client.get_content(
        "https://#{opts["host"]}:#{opts["port"]}/#{opts["baseurl"]}/hello.html"
      )
      # The livereload JS determines whether to use wss or ws based on whether
      # it is loaded over http or https.
      assert_match(
        %r!src="https://#{opts["host"]}:#{opts["livereload_port"]}/livereload.js!,
        content
      )
    end

    should "serve nothing else over HTTP on the default LiveReload port" do
      opts = serve(@standard_options)
      res = @client.get("http://#{opts["host"]}:#{opts["livereload_port"]}/")
      assert_equal(400, res.status_code)
      assert_match(%r!only serves livereload.js!, res.content)
    end

    should "insert the LiveReload script tags" do
      opts = serve(@standard_options)
      content = @client.get_content(
        "http://#{opts["host"]}:#{opts["port"]}/#{opts["baseurl"]}/hello.html"
      )
      assert_match(
        %r!livereload.js\?snipver=1&amp;port=#{opts["livereload_port"]}!,
        content
      )
      assert_match(%r!I am a simple web page!, content)
    end

    should "apply the max and min delay options" do
      opts = serve(@standard_options.merge(
        "livereload_max_delay" => "1066",
        "livereload_min_delay" => "3"
      ))
      content = @client.get_content(
        "http://#{opts["host"]}:#{opts["port"]}/#{opts["baseurl"]}/hello.html"
      )
      assert_match(%r!&amp;mindelay=3!, content)
      assert_match(%r!&amp;maxdelay=1066!, content)
    end
  end

  context "with a program" do
    setup do
      @merc = nil
      @cmd = Jekyll::Commands::Serve
      Mercenary.program(:jekyll) do |p|
        @merc = @cmd.init_with_program(
          p
        )
      end
      Jekyll.sites.clear
      allow(SafeYAML).to receive(:load_file).and_return({})
      allow(Jekyll::Commands::Build).to receive(:build).and_return("")
    end
    teardown do
      Jekyll.sites.clear
    end

    should "label itself" do
      assert_equal(
        @merc.name, :serve
      )
    end

    should "have aliases" do
      assert_includes @merc.aliases, :s
      assert_includes @merc.aliases, :server
    end

    should "have a description" do
      refute_nil(
        @merc.description
      )
    end

    should "have an action" do
      refute_empty(
        @merc.actions
      )
    end

    should "not have an empty options set" do
      refute_empty(
        @merc.options
      )
    end

    context "with custom options" do
      should "create a default set of mimetypes" do
        refute_nil custom_opts({})[
          :MimeTypes
        ]
      end

      should "use user destinations" do
        assert_equal "foo", custom_opts({ "destination" => "foo" })[
          :DocumentRoot
        ]
      end

      should "use user port" do
        # WHAT?!?!1 Over 9000? That's impossible.
        assert_equal 9001, custom_opts({ "port" => 9001 })[
          :Port
        ]
      end

      should "use empty directory index list when show_dir_listing is true" do
        opts = { "show_dir_listing" => true }
        assert custom_opts(opts)[:DirectoryIndex].empty?
      end

      should "keep config between build and serve" do
        custom_options = {
<<<<<<< HEAD
          "config"          => %w(_config.yml _development.yml),
          "serving"         => true,
          "livereload_port" => Jekyll::Commands::Serve.singleton_class::LIVERELOAD_PORT,
          "watch"           => false # for not having guard output when running the tests
=======
          "config"  => %w(_config.yml _development.yml),
          "serving" => true,
          "watch"   => false, # for not having guard output when running the tests
          "url"     => "http://localhost:4000"
>>>>>>> 7ea610f8
        }

        expect(Jekyll::Commands::Serve).to receive(:process).with(custom_options)
        @merc.execute(:serve, { "config" => %w(_config.yml _development.yml),
                                "watch"  => false })
      end

      context "in development environment" do
        setup do
          expect(Jekyll).to receive(:env).and_return("development")
          expect(Jekyll::Commands::Serve).to receive(:start_up_webrick)
        end
        should "set the site url by default to `http://localhost:4000`" do
          @merc.execute(:serve, { "watch" => false, "url" => "https://jekyllrb.com/" })

          assert_equal 1, Jekyll.sites.count
          assert_equal "http://localhost:4000", Jekyll.sites.first.config["url"]
        end

        should "take `host`, `port` and `ssl` into consideration if set" do
          @merc.execute(:serve, {
            "watch"    => false,
            "host"     => "example.com",
            "port"     => "9999",
            "url"      => "https://jekyllrb.com/",
            "ssl_cert" => "foo",
            "ssl_key"  => "bar"
          })

          assert_equal 1, Jekyll.sites.count
          assert_equal "https://example.com:9999", Jekyll.sites.first.config["url"]
        end
      end

      context "not in development environment" do
        should "not update the site url" do
          expect(Jekyll).to receive(:env).and_return("production")
          expect(Jekyll::Commands::Serve).to receive(:start_up_webrick)
          @merc.execute(:serve, { "watch" => false, "url" => "https://jekyllrb.com/" })

          assert_equal 1, Jekyll.sites.count
          assert_equal "https://jekyllrb.com/", Jekyll.sites.first.config["url"]
        end
      end

      context "verbose" do
        should "debug when verbose" do
          assert_equal custom_opts({ "verbose" => true })[:Logger].level, 5
        end

        should "warn when not verbose" do
          assert_equal custom_opts({})[:Logger].level, 3
        end
      end

      context "enabling SSL" do
        should "raise if enabling without key or cert" do
          assert_raises RuntimeError do
            custom_opts({
              "ssl_key" => "foo"
            })
          end

          assert_raises RuntimeError do
            custom_opts({
              "ssl_key" => "foo"
            })
          end
        end

        should "allow SSL with a key and cert" do
          expect(OpenSSL::PKey::RSA).to receive(:new).and_return("c2")
          expect(OpenSSL::X509::Certificate).to receive(:new).and_return("c1")
          allow(File).to receive(:read).and_return("foo")

          result = custom_opts({
            "ssl_cert"   => "foo",
            "source"     => "bar",
            "enable_ssl" => true,
            "ssl_key"    => "bar"
          })

          assert result[:SSLEnable]
          assert_equal result[:SSLPrivateKey ], "c2"
          assert_equal result[:SSLCertificate], "c1"
        end
      end
    end
  end
end<|MERGE_RESOLUTION|>--- conflicted
+++ resolved
@@ -241,17 +241,11 @@
 
       should "keep config between build and serve" do
         custom_options = {
-<<<<<<< HEAD
           "config"          => %w(_config.yml _development.yml),
           "serving"         => true,
           "livereload_port" => Jekyll::Commands::Serve.singleton_class::LIVERELOAD_PORT,
+          "url"             => "http://localhost:4000",
           "watch"           => false # for not having guard output when running the tests
-=======
-          "config"  => %w(_config.yml _development.yml),
-          "serving" => true,
-          "watch"   => false, # for not having guard output when running the tests
-          "url"     => "http://localhost:4000"
->>>>>>> 7ea610f8
         }
 
         expect(Jekyll::Commands::Serve).to receive(:process).with(custom_options)
