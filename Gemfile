--- conflicted
+++ resolved
@@ -24,14 +24,10 @@
   gem "jekyll_test_plugin_malicious"
   gem "nokogiri"
   gem "rspec"
-<<<<<<< HEAD
   gem "httpclient"
-  gem "test-theme", path: File.expand_path("./test/fixtures/test-theme", File.dirname(__FILE__))
-=======
   gem "rspec-mocks"
   gem "rubocop", "~> 0.44.1"
   gem "test-theme", :path => File.expand_path("./test/fixtures/test-theme", File.dirname(__FILE__))
->>>>>>> 7cded91a
 
   gem "jruby-openssl" if RUBY_ENGINE == "jruby"
 end
